import { Tabs } from 'expo-router';
import { Text } from 'react-native';
import Entypo from '@expo/vector-icons/Entypo';
import MaterialCommunityIcons from '@expo/vector-icons/MaterialCommunityIcons';
import FontAwesome from '@expo/vector-icons/FontAwesome';

export default function TabLayout() {
  return (
    <Tabs
      screenOptions={{
        tabBarActiveTintColor: '#3498db',
        headerShown: false,
        tabBarStyle: {
          backgroundColor: '#fff',
          borderTopWidth: 1,
          borderTopColor: '#e9ecef',
<<<<<<< HEAD
          height: 100,
=======
          height: 60,
>>>>>>> 103ca79c
          paddingBottom: 8,
          paddingTop: 8,
        },
        tabBarLabelStyle: {
<<<<<<< HEAD
          fontSize: 12,
=======
          fontSize: 11,
>>>>>>> 103ca79c
          fontWeight: '500',
        },
      }}>
      
      {/* 1. Camera Tab - DEFAULT/FIRST */}
      <Tabs.Screen
        name="detection"
        options={{
          title: 'Camera',
          tabBarIcon: ({ color, focused }) => (
            <Text style={{ color, fontSize: 20 }}><Entypo name="camera" size={24} color="black" /></Text>
          ),
        }}
      />
      
      {/* 2. Vocabulary Tab */}
      <Tabs.Screen
        name="vocabulary"
        options={{
          title: 'Vocabulary',
          tabBarIcon: ({ color, focused }) => (
            <Text style={{ color, fontSize: 20 }}><MaterialCommunityIcons name="bookshelf" size={24} color="black" /></Text>
          ),
        }}
      />
      
      {/* 3. Progress Tab */}
      <Tabs.Screen
        name="progress"
        options={{
          title: 'Progress',
          tabBarIcon: ({ color, focused }) => (
            <Text style={{ color, fontSize: 20 }}><Entypo name="bar-graph" size={24} color="black" /></Text>
          ),
        }}
      />
      
      {/* 4. Quiz Tab */}
      <Tabs.Screen
        name="quiz"
        options={{
          title: 'Quiz',
          tabBarIcon: ({ color, focused }) => (
            <Text style={{ color, fontSize: 20 }}><Entypo name="game-controller" size={24} color="black" /></Text>
          ),
        }}
      />
      
<<<<<<< HEAD
=======
      {/* 2. Vocabulary Tab */}
      <Tabs.Screen
        name="vocabulary"
        options={{
          title: 'Vocabulary',
          tabBarIcon: ({ color, focused }) => (
            <Text style={{ color, fontSize: 20 }}>📚</Text>
          ),
        }}
      />
      
      {/* 3. Progress Tab */}
      <Tabs.Screen
        name="progress"
        options={{
          title: 'Progress',
          tabBarIcon: ({ color, focused }) => (
            <Text style={{ color, fontSize: 20 }}>📊</Text>
          ),
        }}
      />
      
      {/* 4. Quiz Tab */}
      <Tabs.Screen
        name="quiz"
        options={{
          title: 'Quiz',
          tabBarIcon: ({ color, focused }) => (
            <Text style={{ color, fontSize: 20 }}>🎮</Text>
          ),
        }}
      />
      
>>>>>>> 103ca79c
      {/* 5. Pronunciation Practice Tab */}
      <Tabs.Screen
        name="practice"
        options={{
          title: 'Practice',
          tabBarIcon: ({ color, focused }) => (
<<<<<<< HEAD
            <Text style={{ color, fontSize: 20 }}><FontAwesome name="microphone" size={24} color="black" /></Text>
=======
            <Text style={{ color, fontSize: 20 }}>🗣️</Text>
>>>>>>> 103ca79c
          ),
        }}
      />
      
      {/* Hide the index tab */}
      <Tabs.Screen
        name="index"
        options={{
          href: null, // This hides the tab
        }}
      />
    </Tabs>
  );
}<|MERGE_RESOLUTION|>--- conflicted
+++ resolved
@@ -14,26 +14,19 @@
           backgroundColor: '#fff',
           borderTopWidth: 1,
           borderTopColor: '#e9ecef',
-<<<<<<< HEAD
           height: 100,
-=======
-          height: 60,
->>>>>>> 103ca79c
           paddingBottom: 8,
           paddingTop: 8,
         },
         tabBarLabelStyle: {
-<<<<<<< HEAD
           fontSize: 12,
-=======
-          fontSize: 11,
->>>>>>> 103ca79c
           fontWeight: '500',
         },
       }}>
       
       {/* 1. Camera Tab - DEFAULT/FIRST */}
       <Tabs.Screen
+        name="detection"
         name="detection"
         options={{
           title: 'Camera',
@@ -76,53 +69,13 @@
         }}
       />
       
-<<<<<<< HEAD
-=======
-      {/* 2. Vocabulary Tab */}
-      <Tabs.Screen
-        name="vocabulary"
-        options={{
-          title: 'Vocabulary',
-          tabBarIcon: ({ color, focused }) => (
-            <Text style={{ color, fontSize: 20 }}>📚</Text>
-          ),
-        }}
-      />
-      
-      {/* 3. Progress Tab */}
-      <Tabs.Screen
-        name="progress"
-        options={{
-          title: 'Progress',
-          tabBarIcon: ({ color, focused }) => (
-            <Text style={{ color, fontSize: 20 }}>📊</Text>
-          ),
-        }}
-      />
-      
-      {/* 4. Quiz Tab */}
-      <Tabs.Screen
-        name="quiz"
-        options={{
-          title: 'Quiz',
-          tabBarIcon: ({ color, focused }) => (
-            <Text style={{ color, fontSize: 20 }}>🎮</Text>
-          ),
-        }}
-      />
-      
->>>>>>> 103ca79c
       {/* 5. Pronunciation Practice Tab */}
       <Tabs.Screen
         name="practice"
         options={{
           title: 'Practice',
           tabBarIcon: ({ color, focused }) => (
-<<<<<<< HEAD
             <Text style={{ color, fontSize: 20 }}><FontAwesome name="microphone" size={24} color="black" /></Text>
-=======
-            <Text style={{ color, fontSize: 20 }}>🗣️</Text>
->>>>>>> 103ca79c
           ),
         }}
       />
