import { CameraView, useCameraPermissions } from 'expo-camera';
import * as ImagePicker from 'expo-image-picker';
import React, { useEffect, useRef, useState, useMemo } from 'react';
import {
  ActivityIndicator,
  Alert,
  Modal,
  ScrollView,
  StyleSheet,
  Text,
  TextInput,
  TouchableOpacity,
  View,
  Pressable
} from 'react-native';
import FontAwesome from '@expo/vector-icons/FontAwesome';
import Entypo from '@expo/vector-icons/Entypo';
import { Ionicons } from '@expo/vector-icons';
import { useRouter } from 'expo-router';

// Services
import ObjectDetectionService from '../../src/services/ObjectDetectionService';
import TranslationService from '../../src/services/TranslationService';
import SpeechService from '../../src/services/SpeechService';
import VocabularyService from '../../src/services/VocabularyService';
import type { SaveWordResult } from '../../src/services/VocabularyService';
import SessionService from '../../src/services/SessionService';
import ExampleSentenceGenerator from '@/src/services/example-sentences/ExampleSentenceGenerator';

<<<<<<< HEAD
// 🚀 OPTIMIZED: Import the new optimized image functions
import { getDisplayAndVisionImage, getOptimalImage } from '../../src/services/ImageUtils';

=======
 ExampleSentenceGenerator.setDebug(true);
 
>>>>>>> 36b85590
// Database
import { supabase } from '../../database/config';

// Components
import PhotoResult from '../../src/components/detection/PhotoResult';
import DetectionItem from '../../src/components/detection/DetectionItem';
import CameraControls from '../../src/components/detection/CameraControls';

interface Detection {
  label: string;
  confidence: number;
  bbox: number[];
  category: string;
  translation?: string;
  example?: string;
  exampleEnglish?: string;
}

// Simple deduplication that only removes exact duplicates
const deduplicateDetections = (detections: Detection[]): Detection[] => {
  const seen = new Map<string, Detection>();
  
  detections.forEach(detection => {
    const key = detection.label.toLowerCase();
    const existing = seen.get(key);
    
    // Only keep the highest confidence detection for exact same labels
    if (!existing || detection.confidence > existing.confidence) {
      seen.set(key, detection);
    }
  });
  
  return Array.from(seen.values()).sort((a, b) => b.confidence - a.confidence);
};

export default function DetectionScreen() {
  // Camera states
  const [facing, setFacing] = useState<'back' | 'front'>('back');
  const [permission, requestPermission] = useCameraPermissions();
  const cameraRef = useRef<CameraView>(null);
  const [isAuthenticated, setIsAuthenticated] = useState<boolean | null>(null);
  const router = useRouter();

  // Detection states
  const [photo, setPhoto] = useState<string | null>(null);
  const [rotatedPhoto, setRotatedPhoto] = useState<string | null>(null);
  const [detections, setDetections] = useState<Detection[]>([]);
  const [isProcessing, setIsProcessing] = useState(false);
  const [selectedWords, setSelectedWords] = useState(new Set<number>());
  
  // Settings states
  const [targetLanguage, setTargetLanguage] = useState('es');
  const [modelStatus, setModelStatus] = useState('loading');
  const [showLanguageModal, setShowLanguageModal] = useState(false);
  const [showManualInput, setShowManualInput] = useState(false);
  const [manualWord, setManualWord] = useState('');
  const [languageSearchQuery, setLanguageSearchQuery] = useState('');
  const [userStats, setUserStats] = useState<{
    totalWords: number;
    masteredWords: number;
    averageProficiency: number;
    currentStreak: number;
  } | null>(null);

  // Sorted languages object
  const languages = {
    'Arabic': 'ar',
    'Bengali': 'bn',
    'Bulgarian': 'bg',
    'Chinese (Simplified)': 'zh-CN',
    'Chinese (Traditional)': 'zh-TW',
    'Croatian': 'hr',
    'Czech': 'cs',
    'Danish': 'da',
    'Dutch': 'nl',
    'Filipino': 'tl',
    'Finnish': 'fi',
    'French': 'fr',
    'German': 'de',
    'Greek': 'el',
    'Gujarati': 'gu',
    'Hebrew': 'he',
    'Hindi': 'hi',
    'Hungarian': 'hu',
    'Icelandic': 'is',
    'Indonesian': 'id',
    'Italian': 'it',
    'Japanese': 'ja',
    'Korean': 'ko',
    'Latin': 'la',
    'Malay': 'ms',
    'Norwegian': 'no',
    'Persian (Farsi)': 'fa',
    'Polish': 'pl',
    'Portuguese': 'pt',
    'Punjabi': 'pa',
    'Romanian': 'ro',
    'Russian': 'ru',
    'Serbian': 'sr',
    'Slovak': 'sk',
    'Spanish': 'es',
    'Swahili': 'sw',
    'Swedish': 'sv',
    'Tamil': 'ta',
    'Telugu': 'te',
    'Thai': 'th',
    'Turkish': 'tr',
    'Ukrainian': 'uk',
    'Urdu': 'ur',
    'Vietnamese': 'vi'
  };

  // Get sorted language list
  const sortedLanguages = useMemo(() => {
    return Object.keys(languages).sort((a, b) => a.localeCompare(b));
  }, []);

  // Filter languages based on search
  const filteredLanguages = useMemo(() => {
    if (!languageSearchQuery.trim()) return sortedLanguages;
    
    const query = languageSearchQuery.toLowerCase();
    return sortedLanguages.filter(lang => 
      lang.toLowerCase().includes(query)
    );
  }, [languageSearchQuery, sortedLanguages]);

  useEffect(() => {
      checkAuthAndInitialize();
  }, []);

  const checkAuthAndInitialize = async () => {
      try {
          const { data: { user } } = await supabase.auth.getUser();
          if (!user) {
              setIsAuthenticated(false);
              return;
          }
          
          setIsAuthenticated(true);
          await initializeServices();
      } catch (error) {
          console.error('Auth check error:', error);
          setIsAuthenticated(false);
      }
  };

  const initializeServices = async () => {
    try {
      setModelStatus('loading');
      
      await ObjectDetectionService.initialize();
      await TranslationService.initialize();
      await SpeechService.initialize();
      
      setModelStatus('ready');
      
    } catch (error) {
      setModelStatus('error');
      console.error('❌ Service initialization failed:', error);
      Alert.alert('Initialization Error', 'Failed to initialize services. Please check your API keys.');
    }
  };

  const takePicture = async () => {
    if (cameraRef.current && modelStatus === 'ready') {
      try {
        const photoResult = await cameraRef.current.takePictureAsync({ 
          skipProcessing: false,
          quality: 0.8,
          exif: false,
        });
        
        // OPTIMIZED: Use optimized image processing
        const rotatedUri = await getDisplayAndVisionImage(photoResult.uri);
        setPhoto(rotatedUri);
        setRotatedPhoto(rotatedUri);
        await detectObjectsWithAI(rotatedUri);
      } catch (error) {
        console.error('Picture error:', error);
        Alert.alert('Error', 'Could not take picture. Please try again.');
      }
    }
  };

  const uploadImage = async () => {
    if (modelStatus !== 'ready') return;
    
    try {
      const permissionResult = await ImagePicker.requestMediaLibraryPermissionsAsync();
      
      if (permissionResult.granted === false) {
        Alert.alert('Permission Required', 'Permission to access camera roll is required!');
        return;
      }

      const result = await ImagePicker.launchImageLibraryAsync({
        mediaTypes: ImagePicker.MediaTypeOptions.Images,
        allowsEditing: false,
        quality: 0.8,
      });

      if (!result.canceled && result.assets[0]) {
        const selectedImage = result.assets[0];
        
        //  OPTIMIZED: Use optimal image processing for uploads
        const processedUri = await getOptimalImage(selectedImage.uri, 'display');

        setPhoto(processedUri);
        setRotatedPhoto(processedUri);
        await detectObjectsWithAI(processedUri);
      }
    } catch (error) {
      console.error('Image upload error:', error);
      Alert.alert('Error', 'Could not upload image. Please try again.');
    }
  };

  const detectObjectsWithAI = async (imageUri: string) => {
    if (isProcessing) return;
    
    try {
      setIsProcessing(true);
      
      // Higher confidence threshold for better accuracy  
      const results = await ObjectDetectionService.detectObjects(imageUri, 0.7);
      
      if (results && results.length > 0) {
        // Simple deduplication - only removes exact duplicates
        const deduplicatedResults = deduplicateDetections(results);

        // Translate detected objects
        const translatedResults = await Promise.all(
          deduplicatedResults.slice(0, 10).map(async (detection: Detection, index) => {
            const translation = await TranslationService.translateText(
              detection.label, 
              targetLanguage
            );
            const example = await TranslationService.getExampleSentence(
              detection.label, 
              targetLanguage
            );
            
            return {
              ...detection,
              translation,
              example: example.translated,
              exampleEnglish: example.english,
            };
          })
        );

        setDetections(translatedResults);
        
        // Auto-select high confidence detections
        const highConfidenceIndices = new Set<number>(
          translatedResults
            .map((detection: Detection, index: number) => ({ detection, index }))
            .filter(({ detection }: { detection: Detection }) => detection.confidence > 0.8)
            .map(({ index }: { index: number }) => index)
        );
        
        const selectedCount = highConfidenceIndices.size > 0 ? highConfidenceIndices.size : 1;
        setSelectedWords(highConfidenceIndices.size > 0 ? highConfidenceIndices : new Set([0]));
        
      } else {
        setDetections([]);
      }
      
    } catch (error) {
      console.error('❌ Detection error:', error);
      Alert.alert('Detection Failed', 'Unable to analyze the image. Please try again.');
    } finally {
      setIsProcessing(false);
    }
  };

  const retranslateDetections = async (newLanguage: string) => {
    if (detections.length === 0) return;
    
    try {
      setIsProcessing(true);
      
      const retranslatedResults = await Promise.all(
        detections.map(async (detection, index) => {
          
          const translation = await TranslationService.translateText(
            detection.label, 
            newLanguage
          );
          const example = await TranslationService.getExampleSentence(
            detection.label, 
            newLanguage
          );
          
          return {
            ...detection,
            translation,
            example: example.translated,
            exampleEnglish: example.english,
          };
        })
      );
      
      setDetections(retranslatedResults);
      
    } catch (error) {
      console.error('❌ Re-translation error:', error);
      Alert.alert('Translation Error', 'Failed to re-translate detections. Please try again.');
    } finally {
      setIsProcessing(false);
    }
  };

  const handleSpeech = async (text: string, language: string) => {
    try {
      if (!text || typeof text !== 'string' || text.trim() === '') {
        console.warn('⚠️ Invalid text for speech:', text);
        Alert.alert('Speech Error', 'No text available to pronounce.');
        return;
      }

      await SpeechService.speak(text, language);
      
    } catch (error) {
      console.error('❌ Speech failed:', error);
      Alert.alert('Speech Error', 'Unable to play pronunciation. Please check your device volume.');
    }
  };

  const saveSelectedWords = async () => {
    if (selectedWords.size === 0) {
      Alert.alert('No Selection', 'Please select at least one word to save.');
      return;
    }

    try {
      const selectedDetections = Array.from(selectedWords).map(index => detections[index]);
      
      const { data: { user } } = await supabase.auth.getUser();
      if (!user) {
        Alert.alert('Error', 'Please log in to save vocabulary');
        return;
      }

      const wordsToSave = selectedDetections.map(detection => ({
        original: detection.label,
        translation: detection.translation || '',
        example: detection.example || '',
        exampleEnglish: detection.exampleEnglish || ''
      }));

      const result = await VocabularyService.saveMultipleWords(
        wordsToSave,
        targetLanguage,
        user.id
      );

      const languageName = getCurrentLanguageName();

      if (result.savedWords.length > 0 || result.existingWords.length > 0) {
        let message = '';
        
        if (result.savedWords.length > 0) {
          message = `✅ ${result.savedWords.length} word${result.savedWords.length > 1 ? 's' : ''} saved in ${languageName}`;
        }
        
        if (result.existingWords.length > 0) {
          const existingWordsText = result.existingWords.map(w => `"${w}"`).join(', ');
          if (message) message += '\n\n';
          message += `ℹ️ Already in ${languageName}: ${existingWordsText}`;
        }
        
        if (result.errors.length > 0) {
          const errorWordsText = result.errors.map(w => `"${w}"`).join(', ');
          if (message) message += '\n\n';
          message += `❌ Failed to save: ${errorWordsText}`;
        }
        
        Alert.alert(
          result.savedWords.length > 0 ? 'Vocabulary Updated!' : 'Already Saved',
          message,
          [{ 
            text: 'Continue Learning', 
            onPress: async () => {
              setPhoto(null);
              const { data: { user } } = await supabase.auth.getUser();
              if (user) {
                const stats = await SessionService.getUserStats(user.id);
                setUserStats(stats);
              }
            }
          }]
        );
      } else if (result.errors.length > 0) {
        Alert.alert('Save Failed', `Could not save: ${result.errors.join(', ')}`);
      }

      setSelectedWords(new Set());
      setDetections([]);
      
    } catch (error) {
      console.error('Save error:', error);
      Alert.alert('Error', 'Failed to save vocabulary. Please try again.');
    }
  };

  const toggleWordSelection = (index: number) => {
    const newSelected = new Set(selectedWords);
    if (newSelected.has(index)) {
      newSelected.delete(index);
    } else {
      newSelected.add(index);
    }
    setSelectedWords(newSelected);
  };

  const getCurrentLanguageName = (): string => {
    return Object.entries(languages).find(([_, code]) => code === targetLanguage)?.[0] || 'Spanish';
  };

  // Permission handling
  if (!permission) {
    return (
      <View style={styles.container}>
        <ActivityIndicator size="large" color="#3498db" />
      </View>
    );
  }

  if (!permission.granted) {
    return (
      <View style={styles.container}>
        <View style={styles.permissionCard}>
          <Text style={styles.permissionTitle}><Ionicons name="camera-outline" size={64} color="#074173" /> Camera Permission Required</Text>
          <Text style={styles.permissionText}>
            Vocam needs camera access to detect objects and help you learn languages.
          </Text>
          <TouchableOpacity style={styles.grantButton} onPress={requestPermission}>
            <Text style={styles.grantButtonText}>Grant Permission</Text>
          </TouchableOpacity>
        </View>
      </View>
    );
  }

    // Show login warning if not authenticated
     if (isAuthenticated === false) {
         // Full white background, top header, and centered card
         return (
             <View style={[styles.container, { backgroundColor: 'white' }]}> 
                 <View style={styles.header}> 
                     <View>
                         <Text style={styles.title}>Camera</Text>
                     </View>
                 </View>
                 <View style={styles.authRequiredContainer}>
                     <Ionicons name="information-circle-outline" size={64} color="#f39c12" />
                     <Text style={styles.authRequiredTitle}>Login Required</Text>
                     <Text style={styles.authRequiredText}>
                         You must be logged in to use the camera and detect objects.
                     </Text>
                     <Text style={styles.authRequiredSubtext}>
                         Login to start learning languages through object detection.
                     </Text>
                     <TouchableOpacity
                         style={styles.loginButton}
                         onPress={() => router.replace('/App')}
                     >
                         <Text style={styles.loginButtonText}>Go to Login</Text>
                     </TouchableOpacity>
                     <TouchableOpacity
                         style={styles.continueButton}
                         onPress={() => router.replace('/(tabs)/detection')}
                     >
                     </TouchableOpacity>
                 </View>
             </View>
         );
     }

  // Show photo results
  if (photo) {
    return (
      <View style={styles.container}>
        <PhotoResult
          photoUri={photo}
          detections={detections}
          isProcessing={isProcessing}
          onLanguagePress={() => setShowLanguageModal(true)}
          targetLanguage={targetLanguage}
          languageName={getCurrentLanguageName()}
          onRetakePhoto={() => {
            setPhoto(null);
            setDetections([]);
            setSelectedWords(new Set());
          }}
        >
          <View style={{ flex: 1 }}>
            {detections.length > 0 && (
            <View style={styles.resultsContainer}>
              <View style={{ flex: 1 }}>
                <ScrollView contentContainerStyle={{ flexGrow: 1 }}>
                  <View style={styles.resultsHeader}>
                    <Text style={styles.resultsTitle}>
                      Found {detections.length} Object{detections.length > 1 ? 's' : ''}
                    </Text>
                  </View>

                  {detections.map((detection, index) => (
                    <DetectionItem
                      key={index}
                      detection={detection}
                      index={index}
                      isSelected={selectedWords.has(index)}
                      onToggleSelect={toggleWordSelection}
                      onSpeakWord={(text: string) => handleSpeech(text, targetLanguage)}
                      onSpeakExample={(text: string) => handleSpeech(text, targetLanguage)}
                      targetLanguage={targetLanguage}
                    />
                  ))}
                </ScrollView>
              </View>
              <View style={styles.actionButtons}>
                <TouchableOpacity style={styles.saveButton} onPress={saveSelectedWords}>
                  <Text style={styles.saveButtonIcon}>
                    <FontAwesome name="save" size={24} color="white" />
                  </Text>
                  <Text style={styles.saveButtonText}>
                    Save Selected ({selectedWords.size})
                  </Text>
                </TouchableOpacity>

                <TouchableOpacity
                  style={styles.retakeButton}
                  onPress={() => {
                    setPhoto(null);
                    setDetections([]);
                    setSelectedWords(new Set());
                  }}
                >
                  <Text style={styles.retakeButtonIcon}>
                    <Entypo name="camera" size={20} color="white" />
                  </Text>
                  <Text style={styles.retakeButtonText}>Take Another</Text>
                </TouchableOpacity>
              </View>
            </View>
          )}
          </View>
        </PhotoResult>

        {/* Language Selection Modal */}
        <Modal
          visible={showLanguageModal}
          transparent={true}
          animationType="slide"
          onRequestClose={() => {
            setShowLanguageModal(false);
            setLanguageSearchQuery('');
          }}
        >
          <Pressable 
            style={styles.modalOverlay}
            onPress={() => {
              setShowLanguageModal(false);
              setLanguageSearchQuery('');
            }}
          >
            <Pressable 
              style={styles.modalContent}
              onPress={(e) => e.stopPropagation()}
            >
              <Text style={styles.modalTitle}>Select Language</Text>
              
              <View style={styles.modalSearchContainer}>
                <Ionicons name="search" size={20} color="#7f8c8d" />
                <TextInput
                  style={styles.modalSearchInput}
                  placeholder="Search languages..."
                  value={languageSearchQuery}
                  onChangeText={setLanguageSearchQuery}
                  autoFocus
                />
                {languageSearchQuery.length > 0 && (
                  <TouchableOpacity onPress={() => setLanguageSearchQuery('')}>
                    <Ionicons name="close-circle" size={20} color="#7f8c8d" />
                  </TouchableOpacity>
                )}
              </View>
              
              <ScrollView style={styles.languageList}>
                {filteredLanguages.map((name) => {
                  const code = languages[name as keyof typeof languages];
                  return (
                    <TouchableOpacity
                      key={code}
                      style={[
                        styles.languageOption,
                        targetLanguage === code && styles.languageOptionActive
                      ]}
                      onPress={async () => {
                        const previousLanguage = targetLanguage;
                        setTargetLanguage(code);
                        setShowLanguageModal(false);
                        setLanguageSearchQuery('');
                        
                        if (photo && detections.length > 0 && code !== previousLanguage) {
                          await retranslateDetections(code);
                        }
                      }}
                    >
                      <Text style={[
                        styles.languageOptionText,
                        targetLanguage === code && styles.languageOptionTextActive
                      ]}>
                        {name}
                      </Text>
                      {targetLanguage === code && (
                        <Text style={styles.languageOptionCheck}>✓</Text>
                      )}
                    </TouchableOpacity>
                  );
                })}
                
                {filteredLanguages.length === 0 && (
                  <View style={styles.noResultsContainer}>
                    <Text style={styles.noResultsText}>No languages found</Text>
                  </View>
                )}
              </ScrollView>
            </Pressable>
          </Pressable>
        </Modal>

        {/* Manual Input Modal */}
        <Modal
          visible={showManualInput}
          transparent={true}
          animationType="slide"
          onRequestClose={() => {
            setShowManualInput(false);
            setManualWord('');
          }}
        >
          <Pressable 
            style={styles.modalOverlay}
            onPress={() => {
              setShowManualInput(false);
              setManualWord('');
            }}
          >
            <Pressable 
              style={styles.modalContent}
              onPress={(e) => e.stopPropagation()}
            >
              <Text style={styles.modalTitle}>Add Word Manually</Text>
              <TextInput
                style={styles.manualInput}
                placeholder="Enter a word to translate"
                value={manualWord}
                onChangeText={setManualWord}
                autoFocus
              />
              <View style={styles.manualButtons}>
                <TouchableOpacity 
                  style={styles.manualCancelButton}
                  onPress={() => {
                    setShowManualInput(false);
                    setManualWord('');
                  }}
                >
                  <Text style={styles.manualCancelText}>Cancel</Text>
                </TouchableOpacity>
                <TouchableOpacity 
                  style={styles.manualAddButton}
                  onPress={async () => {
                    if (manualWord.trim()) {
                      try {
                        const { data: { user } } = await supabase.auth.getUser();
                        if (!user) {
                          Alert.alert('Error', 'Please log in to save vocabulary');
                          return;
                        }

                        const translation = await TranslationService.translateText(manualWord.trim(), targetLanguage);
                        const example = await TranslationService.getExampleSentence(manualWord.trim(), targetLanguage);
                        
                        await handleSpeech(translation, targetLanguage);
                        
                        const result: SaveWordResult = await VocabularyService.saveWord(
                          manualWord.trim(),
                          translation,
                          example.translated || '',
                          example.english || '',
                          targetLanguage,
                          user.id
                        );
                        
                        setShowManualInput(false);
                        setManualWord('');
                        
                        const languageName = getCurrentLanguageName();
                        
                        if (result === 'success') {
                          Alert.alert(
                            'Word Added!', 
                            `✅ "${manualWord.trim()}" saved in ${languageName}\nTranslation: "${translation}"`,
                            [{
                              text: 'OK',
                              onPress: async () => {
                                const stats = await SessionService.getUserStats(user.id);
                                setUserStats(stats);
                              }
                            }]
                          );
                        } else if (result === 'exists') {
                          Alert.alert(
                            'Already Saved', 
                            `ℹ️ "${manualWord.trim()}" is already in your ${languageName} vocabulary!`
                          );
                        } else {
                          Alert.alert('Error', 'Failed to save word. Please try again.');
                        }
                      } catch (error) {
                        console.error('Manual word error:', error);
                        Alert.alert('Error', 'Failed to add word. Please try again.');
                      }
                    }
                  }}
                >
                  <Text style={styles.manualAddText}>Add Word</Text>
                </TouchableOpacity>
              </View>
            </Pressable>
          </Pressable>
        </Modal>
      </View>
    );
  }

  
  // Camera View
  return (
    <View style={styles.container}>
      <CameraView 
        style={StyleSheet.absoluteFillObject} 
        facing={facing} 
        ref={cameraRef}
        zoom={0}
      />
      <CameraControls
        facing={facing}
        onFlipCamera={() => setFacing(facing === 'back' ? 'front' : 'back')}
        onTakePicture={takePicture}
        onUploadImage={uploadImage}
        onManualInput={() => setShowManualInput(true)}
        onLanguagePress={() => setShowLanguageModal(true)}
        modelStatus={modelStatus}
        languageName={getCurrentLanguageName()}
      />

      {/* Language Selection Modal */}
      <Modal
        visible={showLanguageModal}
        transparent={true}
        animationType="slide"
        onRequestClose={() => {
          setShowLanguageModal(false);
          setLanguageSearchQuery('');
        }}
      >
        <Pressable 
          style={styles.modalOverlay}
          onPress={() => {
            setShowLanguageModal(false);
            setLanguageSearchQuery('');
          }}
        >
          <Pressable 
            style={styles.modalContent}
            onPress={(e) => e.stopPropagation()}
          >
            <Text style={styles.modalTitle}>Select Language</Text>
            
            <View style={styles.modalSearchContainer}>
              <Ionicons name="search" size={20} color="#7f8c8d" />
              <TextInput
                style={styles.modalSearchInput}
                placeholder="Search languages..."
                value={languageSearchQuery}
                onChangeText={setLanguageSearchQuery}
                autoFocus
              />
              {languageSearchQuery.length > 0 && (
                <TouchableOpacity onPress={() => setLanguageSearchQuery('')}>
                  <Ionicons name="close-circle" size={20} color="#7f8c8d" />
                </TouchableOpacity>
              )}
            </View>
            
            <ScrollView style={styles.languageList}>
              {filteredLanguages.map((name) => {
                const code = languages[name as keyof typeof languages];
                return (
                  <TouchableOpacity
                    key={code}
                    style={[
                      styles.languageOption,
                      targetLanguage === code && styles.languageOptionActive
                    ]}
                    onPress={async () => {
                      const previousLanguage = targetLanguage;
                      setTargetLanguage(code);
                      setShowLanguageModal(false);
                      setLanguageSearchQuery('');
                      
                      if (photo && detections.length > 0 && code !== previousLanguage) {
                        await retranslateDetections(code);
                      }
                    }}
                  >
                    <Text style={[
                      styles.languageOptionText,
                      targetLanguage === code && styles.languageOptionTextActive
                    ]}>
                      {name}
                    </Text>
                    {targetLanguage === code && (
                      <Text style={styles.languageOptionCheck}>✓</Text>
                    )}
                  </TouchableOpacity>
                );
              })}
              
              {filteredLanguages.length === 0 && (
                <View style={styles.noResultsContainer}>
                  <Text style={styles.noResultsText}>No languages found</Text>
                </View>
              )}
            </ScrollView>
          </Pressable>
        </Pressable>
      </Modal>

      {/* Manual Input Modal */}
      <Modal
        visible={showManualInput}
        transparent={true}
        animationType="slide"
        onRequestClose={() => {
          setShowManualInput(false);
          setManualWord('');
        }}
      >
        <Pressable 
          style={styles.modalOverlay}
          onPress={() => {
            setShowManualInput(false);
            setManualWord('');
          }}
        >
          <Pressable 
            style={styles.modalContent}
            onPress={(e) => e.stopPropagation()}
          >
            <Text style={styles.modalTitle}>Add Word Manually</Text>
            <TextInput
              style={styles.manualInput}
              placeholder="Enter a word to translate"
              value={manualWord}
              onChangeText={setManualWord}
              autoFocus
            />
            <View style={styles.manualButtons}>
              <TouchableOpacity 
                style={styles.manualCancelButton}
                onPress={() => {
                  setShowManualInput(false);
                  setManualWord('');
                }}
              >
                <Text style={styles.manualCancelText}>Cancel</Text>
              </TouchableOpacity>
              <TouchableOpacity 
                style={styles.manualAddButton}
                onPress={async () => {
                  if (manualWord.trim()) {
                    try {
                      const { data: { user } } = await supabase.auth.getUser();
                      if (!user) {
                        Alert.alert('Error', 'Please log in to save vocabulary');
                        return;
                      }

                      const translation = await TranslationService.translateText(manualWord.trim(), targetLanguage);
                      const example = await TranslationService.getExampleSentence(manualWord.trim(), targetLanguage);
                      
                      await handleSpeech(translation, targetLanguage);
                      
                      const result: SaveWordResult = await VocabularyService.saveWord(
                        manualWord.trim(),
                        translation,
                        example.translated || '',
                        example.english || '',
                        targetLanguage,
                        user.id
                      );
                      
                      setShowManualInput(false);
                      setManualWord('');
                      
                      const languageName = getCurrentLanguageName();
                      
                      if (result === 'success') {
                        Alert.alert(
                          'Word Added!', 
                          `✅ "${manualWord.trim()}" saved in ${languageName}\nTranslation: "${translation}"`,
                          [{
                            text: 'OK',
                            onPress: async () => {
                              const stats = await SessionService.getUserStats(user.id);
                              setUserStats(stats);
                            }
                          }]
                        );
                      } else if (result === 'exists') {
                        Alert.alert(
                          'Already Saved', 
                          `ℹ️ "${manualWord.trim()}" is already in your ${languageName} vocabulary!`
                        );
                      } else {
                        Alert.alert('Error', 'Failed to save word. Please try again.');
                      }
                    } catch (error) {
                      console.error('Manual word error:', error);
                      Alert.alert('Error', 'Failed to add word. Please try again.');
                    }
                  }
                }}
              >
                <Text style={styles.manualAddText}>Add Word</Text>
              </TouchableOpacity>
            </View>
          </Pressable>
        </Pressable>
      </Modal>
    </View>
  );
}

const styles = StyleSheet.create({
  container: {
    flex: 1,
    backgroundColor: '#000',
  },
  camera: {
    flex: 1,
    width: '100%',
    height: '100%',
  },
  permissionCard: {
    backgroundColor: 'white',
    padding: 30,
    borderRadius: 20,
    alignItems: 'center',
    margin: 20,
  },
  permissionTitle: {
    fontSize: 20,
    fontWeight: 'bold',
    color: '#074173',
    marginBottom: 15,
  },
  permissionText: {
    fontSize: 16,
    color: '#666',
    textAlign: 'center',
    marginBottom: 25,
  },
  grantButton: {
    backgroundColor: '#1679AB',
    paddingHorizontal: 30,
    paddingVertical: 15,
    borderRadius: 25,
  },
  grantButtonText: {
    color: 'white',
    fontSize: 16,
    fontWeight: '600',
  },
  resultsContainer: {
    flex: 1,
    backgroundColor: '#f8f9fa'
  },
  resultsHeader: {
    paddingHorizontal: 20,
    marginBottom: 20,
  },
  resultsTitle: {
    paddingVertical: 10,
    fontSize: 20,
    fontWeight: 'bold',
    color: 'black',
    textAlign: 'center',
  },
  resultsSubtitle: {
    fontSize: 12,
    color: '#7f8c8d',
    textAlign: 'center',
    marginTop: -5,
  },
  actionButtons: {
    flexDirection: 'row',
    justifyContent: 'space-between',
    marginTop: 10,
    marginHorizontal: 20,
    gap: 10,
  },
  saveButton: {
    flex: 1.3,
    backgroundColor: '#27ae60',
    flexDirection: 'row',
    alignItems: 'center',
    justifyContent: 'center',
    paddingVertical: 15,
    borderRadius: 25,
    elevation: 3,
  },
  saveButtonIcon: {
    fontSize: 20,
    marginRight: 8,
  },
  saveButtonText: {
    color: 'white',
    fontWeight: 'bold',
    fontSize: 16,
  },
  retakeButton: {
    flex: 1.05,
    backgroundColor: '#3498db',
    flexDirection: 'row',
    alignItems: 'center',
    justifyContent: 'center',
    paddingVertical: 15,
    borderRadius: 25,
    elevation: 3,
  },
  retakeButtonIcon: {
    fontSize: 20,
    marginRight: 8,
  },
  retakeButtonText: {
    color: 'white',
    fontWeight: 'bold',
    fontSize: 16,
  },
  modalOverlay: {
    flex: 1,
    backgroundColor: 'rgba(0, 0, 0, 0.5)',
    justifyContent: 'center',
    alignItems: 'center',
    padding: 20,
  },
  modalContent: {
    backgroundColor: 'white',
    borderRadius: 20,
    padding: 20,
    width: '100%',
    maxWidth: 400,
    maxHeight: '70%',
  },
  modalTitle: {
    fontSize: 20,
    fontWeight: 'bold',
    color: '#2c3e50',
    marginBottom: 20,
    textAlign: 'center',
  },
  modalSearchContainer: {
    flexDirection: 'row',
    alignItems: 'center',
    backgroundColor: '#f8f9fa',
    paddingHorizontal: 15,
    paddingVertical: 10,
    borderRadius: 10,
    marginBottom: 15,
  },
  modalSearchInput: {
    flex: 1,
    marginLeft: 10,
    fontSize: 16,
    color: '#2c3e50',
  },
  languageList: {
    maxHeight: 300,
  },
  languageOption: {
    flexDirection: 'row',
    justifyContent: 'space-between',
    alignItems: 'center',
    paddingVertical: 15,
    paddingHorizontal: 10,
    borderBottomWidth: 1,
    borderBottomColor: '#ecf0f1',
  },
  languageOptionActive: {
    backgroundColor: '#e8f4f8',
  },
  languageOptionText: {
    fontSize: 16,
    color: '#2c3e50',
  },
  languageOptionTextActive: {
    color: '#3498db',
    fontWeight: '600',
  },
  languageOptionCheck: {
    fontSize: 18,
    color: '#3498db',
    fontWeight: 'bold',
  },
  noResultsContainer: {
    padding: 40,
    alignItems: 'center',
  },
  noResultsTitle: {
    fontSize: 20,
    fontWeight: 'bold',
    color: '#2c3e50',
    marginBottom: 10,
  },
  noResultsSubtitle: {
    fontSize: 16,
    color: '#95a5a6',
    marginBottom: 20,
  },
  noResultsText: {
    fontSize: 16,
    color: '#95a5a6',
    marginBottom: 20,
  },
  retryButton: {
    backgroundColor: '#3498db',
    paddingHorizontal: 30,
    paddingVertical: 15,
    borderRadius: 25,
  },
  retryButtonText: {
    color: 'white',
    fontSize: 16,
    fontWeight: '600',
  },
  manualInput: {
    borderWidth: 1,
    borderColor: '#ddd',
    borderRadius: 10,
    padding: 15,
    fontSize: 16,
    marginBottom: 20,
  },
  manualButtons: {
    flexDirection: 'row',
    justifyContent: 'space-between',
    gap: 10,
  },
  manualCancelButton: {
    flex: 1,
    backgroundColor: '#95a5a6',
    padding: 15,
    borderRadius: 10,
    alignItems: 'center',
  },
  manualCancelText: {
    color: 'white',
    fontWeight: '600',
  },
  manualAddButton: {
    flex: 1,
    backgroundColor: '#3498db',
    padding: 15,
    borderRadius: 10,
    alignItems: 'center',
  },
  manualAddText: {
    color: 'white',
    fontWeight: '600',
  },
  resultsScrollContent: {
    flexGrow: 1,
  },
  authCard: {
    backgroundColor: 'white',
    padding: 40,
    borderRadius: 20,
    alignItems: 'center',
    margin: 20,
    shadowColor: '#000',
    shadowOffset: { width: 0, height: 2 },
    shadowOpacity: 0.1,
    shadowRadius: 8,
    elevation: 4,
  },
  authTitle: {
      fontSize: 24,
      fontWeight: 'bold',
      color: '#2c3e50',
      marginTop: 20,
      marginBottom: 10,
  },
  authText: {
      fontSize: 16,
      color: '#7f8c8d',
      textAlign: 'center',
      marginBottom: 10,
      lineHeight: 22,
  },
  authSubtext: {
      fontSize: 14,
      color: '#95a5a6',
      textAlign: 'center',
      marginBottom: 30,
      paddingHorizontal: 20,
      lineHeight: 20,
  },
  loginButton: {
      backgroundColor: '#3498db',
      paddingHorizontal: 30,
      paddingVertical: 15,
      borderRadius: 25,
  },
  loginButtonText: {
      color: 'white',
      fontSize: 16,
      fontWeight: '600',
  },
<<<<<<< HEAD
  tipsContainer: {
    padding: 20,
    backgroundColor: '#f8f9fa',
    borderRadius: 10,
    marginBottom: 20,
  },
  tipItem: {
    flexDirection: 'row',
    alignItems: 'center',
    paddingVertical: 10,
    borderBottomWidth: 1,
    borderBottomColor: '#ecf0f1',
  },
  tipText: {
    fontSize: 16,
    color: '#2c3e50',
    marginLeft: 10,
  },
=======
  header: {
    flexDirection: 'row',
    justifyContent: 'space-between',
    alignItems: 'center',
    paddingHorizontal: 20,
    paddingTop: 50,
    paddingBottom: 20,
    backgroundColor: 'white',
    borderBottomLeftRadius: 20,
    borderBottomRightRadius: 20,
    shadowColor: '#000',
    shadowOffset: { width: 0, height: 2 },
    shadowOpacity: 0.1,
    shadowRadius: 3,
    elevation: 5,
  },
  title: {
    fontSize: 32,
    fontWeight: 'bold',
    color: '#2c3e50',
  },
  authRequiredContainer: {
    flex: 1,
    justifyContent: 'center',
    alignItems: 'center',
    padding: 40,
  },
  authRequiredTitle: {
    fontSize: 24,
    fontWeight: 'bold',
    color: '#2c3e50',
    marginTop: 20,
    marginBottom: 10,
  },
  authRequiredText: {
    fontSize: 16,
    color: '#7f8c8d',
    textAlign: 'center',
    marginBottom: 30,
    lineHeight: 22,
  },
  authRequiredSubtext: {
    fontSize: 14,
    color: '#95a5a6',
    textAlign: 'center',
    marginBottom: 20,
    paddingHorizontal: 20,
    lineHeight: 20,
  },
  continueButton: {
    marginTop: 15,
    paddingHorizontal: 30,
    paddingVertical: 12,
  }
>>>>>>> 36b85590
});<|MERGE_RESOLUTION|>--- conflicted
+++ resolved
@@ -26,15 +26,8 @@
 import type { SaveWordResult } from '../../src/services/VocabularyService';
 import SessionService from '../../src/services/SessionService';
 import ExampleSentenceGenerator from '@/src/services/example-sentences/ExampleSentenceGenerator';
-
-<<<<<<< HEAD
-// 🚀 OPTIMIZED: Import the new optimized image functions
 import { getDisplayAndVisionImage, getOptimalImage } from '../../src/services/ImageUtils';
 
-=======
- ExampleSentenceGenerator.setDebug(true);
- 
->>>>>>> 36b85590
 // Database
 import { supabase } from '../../database/config';
 
@@ -1271,7 +1264,7 @@
       fontSize: 16,
       fontWeight: '600',
   },
-<<<<<<< HEAD
+
   tipsContainer: {
     padding: 20,
     backgroundColor: '#f8f9fa',
@@ -1290,7 +1283,6 @@
     color: '#2c3e50',
     marginLeft: 10,
   },
-=======
   header: {
     flexDirection: 'row',
     justifyContent: 'space-between',
@@ -1345,5 +1337,4 @@
     paddingHorizontal: 30,
     paddingVertical: 12,
   }
->>>>>>> 36b85590
 });