<<<<<<< HEAD
import * as FileSystem from 'expo-file-system';
import { Platform, Image } from 'react-native';
import Constants from 'expo-constants';
import { manipulateAsync } from 'expo-image-manipulator';

class ObjectDetectionService {
  constructor() {
    this.isInitialized = false;
    this.apiKey = null;
    
    // EXPANDED categories to include detailed Google Vision labels
    this.OBJECT_CATEGORIES = {
      "food": ["apple", "banana", "orange", "pizza", "burger", "cake", "coffee", "wine", "cup", "bowl", "bottle", "sandwich", "bread", "fruit", "vegetable", "food"],
      "electronics": ["laptop", "cell phone", "tv", "keyboard", "mouse", "tablet", "camera", "headphones", "speaker", "mobile phone", "smartphone", "telephone", "computer", "laptop computer", "television", "television set", "computer monitor", "computer mouse", "computer keyboard", "remote control"],
      "furniture": ["chair", "couch", "table", "bed", "desk", "bookshelf", "armchair", "office chair", "dining chair", "sofa", "kitchen table", "dining table", "coffee table", "office desk", "writing desk", "kitchen & dining room table"],
      "clothing": ["shirt", "pants", "shoes", "hat", "jacket", "dress", "tie", "top", "t-shirt", "polo shirt", "dress shirt", "blouse", "jeans", "trousers"],
      "transportation": ["car", "bus", "bicycle", "motorcycle", "train", "airplane", "boat", "automobile", "vehicle", "motor vehicle"],
      "animals": ["dog", "cat", "bird", "horse", "cow", "sheep", "elephant", "lion", "domestic cat", "house cat", "domestic dog"],
      "household": ["book", "pen", "scissors", "clock", "lamp", "mirror", "vase", "remote", "glasses", "eyeglasses", "sunglasses", "spectacles", "reading glasses", "safety glasses"],
      "drinkware": ["cup", "mug", "glass", "wine glass", "drinking glass", "water glass", "coffee cup", "tea cup", "coffee mug", "tea mug"],
      "kitchen": ["plate", "dish", "bowl", "knife", "fork", "spoon"],
      "plants": ["plant", "houseplant", "potted plant", "flowering plant", "tree"],
      "bedding": ["pillow", "throw pillow", "bed pillow", "cushion", "mattress"],
      "bottles": ["bottle", "water bottle", "plastic bottle", "glass bottle", "beer bottle"],
      "sports": ["ball", "tennis racket", "bicycle", "skateboard", "football", "basketball", "baseball", "sports ball", "tennis ball", "soccer ball"]
    };

    // MINIMAL mapping - only fix critical misidentifications, preserve detailed labels
    this.GOOGLE_VISION_LABEL_MAPPING = {
      // Only map the most problematic cases
      
      // Phone consolidation - keep it simple
      'mobile phone': 'mobile phone', // Keep detailed
      'smartphone': 'smartphone', // Keep detailed  
      'telephone': 'telephone', // Keep detailed
      'cell phone': 'cell phone', // Keep detailed
      
      // Computer/TV - keep detailed but consistent
      'computer': 'computer', // Keep detailed
      'laptop computer': 'laptop computer', // Keep detailed
      'television': 'television', // Keep detailed
      'television set': 'television set', // Keep detailed
      'computer monitor': 'computer monitor', // Keep detailed
      
      // Furniture - KEEP DETAILED LABELS!
      'kitchen & dining room table': 'kitchen & dining room table', // Keep Google's detailed label!
      'dining table': 'dining table', // Keep detailed
      'coffee table': 'coffee table', // Keep detailed
      'office desk': 'office desk', // Keep detailed
      'writing desk': 'writing desk', // Keep detailed
      'armchair': 'armchair', // Keep detailed
      'office chair': 'office chair', // Keep detailed
      'dining chair': 'dining chair', // Keep detailed
      
      // Drinkware - be specific to prevent glasses confusion
      'drinking glass': 'drinking glass', // Keep detailed
      'water glass': 'water glass', // Keep detailed
      'wine glass': 'wine glass', // Keep detailed
      'coffee cup': 'coffee cup', // Keep detailed
      'tea cup': 'tea cup', // Keep detailed
      'coffee mug': 'coffee mug', // Keep detailed
      'tea mug': 'tea mug', // Keep detailed
      
      // Glasses - CRITICAL for preventing cup confusion
      'glasses': 'glasses',
      'eyeglasses': 'eyeglasses',
      'sunglasses': 'sunglasses',
      'spectacles': 'spectacles',
      'reading glasses': 'reading glasses',
      'safety glasses': 'safety glasses',
      
      // Clothing - prevent table confusion
      'shirt': 'shirt',
      't-shirt': 't-shirt',
      'polo shirt': 'polo shirt',
      'dress shirt': 'dress shirt',
      'blouse': 'blouse',
      'top': 'top', // Keep as clothing top
      
      // Bottles - keep detailed
      'water bottle': 'water bottle',
      'plastic bottle': 'plastic bottle',
      'glass bottle': 'glass bottle',
      'beer bottle': 'beer bottle',
      
      // Bedding - prevent confusion
      'pillow': 'pillow',
      'throw pillow': 'throw pillow',
      'bed pillow': 'bed pillow',
      'cushion': 'cushion',
      'mattress': 'mattress',
      
      // Plants - keep detailed
      'plant': 'plant',
      'houseplant': 'houseplant',
      'potted plant': 'potted plant',
      'flowering plant': 'flowering plant',
      
      // Animals - keep detailed when possible
      'domestic cat': 'domestic cat',
      'house cat': 'house cat',
      'domestic dog': 'domestic dog',
      
      // Sports - keep some detail
      'tennis ball': 'tennis ball',
      'basketball': 'basketball', 
      'football': 'football',
      'baseball': 'baseball',
      'soccer ball': 'soccer ball',
      
      // People
      'person': 'person',
      'human': 'person',
      'man': 'person',
      'woman': 'person',
      'child': 'person'
    };
  }

  // OPTIMIZED: Enhanced image resizing with better compression
  async resizeImage(imageUri, maxDimension = 800) { // Reduced from 1024 for faster processing
    try {
      const imageInfo = await new Promise((resolve, reject) => {
        Image.getSize(imageUri, (width, height) => {
          resolve({ width, height });
        }, reject);
      });

      const { width, height } = imageInfo;
      
      // OPTIMIZATION: More aggressive size limits for faster processing
      if (width <= maxDimension && height <= maxDimension) {
        // Still compress even if no resize needed
        const resizedImage = await manipulateAsync(
          imageUri,
          [], // No resize, just compress
          { compress: 0.6, format: 'jpeg', base64: true } // Better compression
        );
        return resizedImage.base64;
      }

      let newWidth, newHeight;
      if (width > height) {
        newWidth = maxDimension;
        newHeight = Math.floor((height / width) * maxDimension);
      } else {
        newHeight = maxDimension;
        newWidth = Math.floor((width / height) * maxDimension);
      }

      const { manipulateAsync } = require('expo-image-manipulator');
      
      const resizedImage = await manipulateAsync(
        imageUri,
        [{ resize: { width: newWidth, height: newHeight } }],
        { 
          compress: 0.6,  // OPTIMIZED: Better compression (was 0.8)
          format: 'jpeg', 
          base64: true 
        }
      );

      return resizedImage.base64;
    } catch (error) {
      console.error('Image resize error:', error);
      // Fallback with basic compression
      try {
        const fallbackImage = await manipulateAsync(
          imageUri,
          [],
          { compress: 0.5, format: 'jpeg', base64: true }
        );
        return fallbackImage.base64;
      } catch (fallbackError) {
        // Final fallback to original base64
        return await FileSystem.readAsStringAsync(imageUri, {
          encoding: FileSystem.EncodingType.Base64,
        });
      }
    }
  }

  async initialize() {
    if (this.isInitialized) return true;
    
    try {
      this.apiKey = await this.getSecureApiKey();
      if (!this.apiKey) {
        console.error('❌ Google Vision API key not found!');
        throw new Error('Google Vision API key is required. Please set GOOGLE_CLOUD_VISION_API_KEY in your environment.');
      }
      
      this.isInitialized = true;
      return true;
      
    } catch (error) {
      console.error('❌ Google Vision initialization failed:', error);
      throw error;
    }
  }

  async getSecureApiKey() {
    if (Constants.expoConfig?.extra?.googleVisionApiKey) {
      return Constants.expoConfig.extra.googleVisionApiKey;
    }

    if (Constants.manifest?.extra?.googleVisionApiKey) {
      return Constants.manifest.extra.googleVisionApiKey;
    }

    if (process.env.GOOGLE_CLOUD_VISION_API_KEY) {
      return process.env.GOOGLE_CLOUD_VISION_API_KEY;
    }
    return null;
  }

  async detectObjects(imageUri, confidenceThreshold = 0.5, iouThreshold = 0.45) {
    try {
      if (!this.isInitialized) {
        await this.initialize();
      }
      
      if (!this.apiKey) {
        throw new Error('Google Vision API key not configured. Detection cannot proceed.');
      }
      
      console.log('🔍 Starting object detection for:', imageUri);
      const startTime = Date.now();
      
      // OPTIMIZED: Smaller image size for faster processing
      const resizedUri = await this.resizeImage(imageUri, 800); // Reduced from 1024
      const visionResponse = await this.callGoogleVisionAPI(resizedUri);
      
      const processingTime = Date.now() - startTime;
      
      if (!visionResponse || !visionResponse.responses || !visionResponse.responses[0]) {
        console.log('❌ No valid response from Google Vision API');
        return [];
      }
      
      const rawAnnotations = visionResponse.responses[0].localizedObjectAnnotations || [];
      
      const results = this.processGoogleVisionResults(visionResponse, confidenceThreshold, imageUri);

      return results;
      
    } catch (error) {
      console.error('❌ Google Vision detection failed:', error);
      throw error;
    }
  }

  async callGoogleVisionAPI(base64Image) {
    const apiUrl = `https://vision.googleapis.com/v1/images:annotate?key=${this.apiKey}`;
    
    const requestBody = {
      requests: [
        {
          image: {
            content: base64Image
          },
          features: [
            {
              type: 'OBJECT_LOCALIZATION',
              maxResults: 15  // OPTIMIZED: Reduced from 20 for faster response
            }
          ]
        }
      ]
    };

    const controller = new AbortController();
    const timeoutId = setTimeout(() => controller.abort(), 25000); // Reduced timeout

    try {
      const response = await fetch(apiUrl, {
        method: 'POST',
        headers: {
          'Content-Type': 'application/json',
        },
        body: JSON.stringify(requestBody),
        signal: controller.signal
      });

      clearTimeout(timeoutId);

      if (!response.ok) {
        const errorText = await response.text();
        throw new Error(`Google Vision API error: ${response.status} ${response.statusText} - ${errorText}`);
      }

      const result = await response.json();
      
      if (result.responses[0].error) {
        throw new Error(`Google Vision API error: ${result.responses[0].error.message}`);
      }

      return result;
    } catch (error) {
      clearTimeout(timeoutId);
      if (error.name === 'AbortError') {
        throw new Error('Google Vision API request timed out after 25 seconds');
      }
      throw error;
    }
  }

  processGoogleVisionResults(visionResponse, confidenceThreshold, imageUri) {
    const annotations = visionResponse.responses[0].localizedObjectAnnotations || [];
    return annotations
      .filter(annotation => {
        // STRICTER confidence filtering for commonly confused items
        const confusableItems = ['cup', 'glass', 'mug', 'table', 'desk', 'chair', 'bed', 'pillow', 'top'];
        const lowerName = annotation.name.toLowerCase();
        
        // Higher threshold for confusable items
        if (confusableItems.some(item => lowerName.includes(item))) {
          return annotation.score >= Math.max(confidenceThreshold, 0.75); // Even higher: 75%
        }
        
        // Normal threshold for other items
        return annotation.score >= confidenceThreshold;
      })
      .map((annotation, idx) => {
        let rawLabel = annotation.name.toLowerCase();
        
        // ENHANCED GLASSES DETECTION - CRITICAL FIX
        if (rawLabel === 'cup' || rawLabel === 'drinking glass' || rawLabel === 'glass') {
          const bbox = annotation.boundingPoly?.normalizedVertices;
          if (bbox && bbox.length >= 4) {
            const width = Math.abs(bbox[1].x - bbox[0].x);
            const height = Math.abs(bbox[2].y - bbox[0].y);
            const aspectRatio = width / height;
            const area = width * height;
            const centerY = (Math.min(...bbox.map(v => v.y || 0)) + Math.max(...bbox.map(v => v.y || 0))) / 2;
            
            // ENHANCED glasses detection: small, wide, upper-middle of image
            if (area < 0.15 && aspectRatio > 1.2 && centerY < 0.65) {
              console.log(`🔄 GLASSES DETECTED: Converting ${rawLabel} to glasses - area: ${(area * 100).toFixed(1)}%, ratio: ${aspectRatio.toFixed(2)}, centerY: ${centerY.toFixed(2)}`);
              rawLabel = 'glasses';
            }
          }
        }
        
        // ENHANCED TOP/TABLE DETECTION
        if (rawLabel.includes('table') || rawLabel.includes('desk')) {
          const bbox = annotation.boundingPoly?.normalizedVertices;
          if (bbox && bbox.length >= 4) {
            const width = Math.abs(bbox[1].x - bbox[0].x);
            const height = Math.abs(bbox[2].y - bbox[0].y);
            const aspectRatio = width / height;
            const area = width * height;
            const centerY = (Math.min(...bbox.map(v => v.y || 0)) + Math.max(...bbox.map(v => v.y || 0))) / 2;
            
            // If it's small, tall, and in body area, might be clothing
            if (area < 0.25 && aspectRatio < 1.2 && centerY < 0.8 && centerY > 0.15) {
              rawLabel = 'shirt';
            }
          }
        }
        
        // MINIMAL label normalization - preserve most original labels
        const label = this.normalizeGoogleVisionLabel(rawLabel);
        const category = this.getObjectCategory(label);

        const vertices = annotation.boundingPoly.normalizedVertices;
        const processedVertices = [];
        for (let i = 0; i < vertices.length; i++) {
          const vertex = vertices[i];
          const x = vertex.x !== undefined ? vertex.x : (i === 0 || i === 3) ? 0 : 1;
          const y = vertex.y !== undefined ? vertex.y : (i === 0 || i === 1) ? 0 : 1;
          processedVertices.push({ x, y });
        }
       
        const xValues = processedVertices.map(v => v.x);
        const yValues = processedVertices.map(v => v.y);
        
        const bbox = [
          Math.min(...xValues),
          Math.min(...yValues),
          Math.max(...xValues),
          Math.max(...yValues)
        ];
        
        if (bbox[2] <= bbox[0] || bbox[3] <= bbox[1]) {
          console.warn(`Invalid bbox for ${label}: [${bbox.join(', ')}]`);
          bbox[2] = Math.max(bbox[2], bbox[0] + 0.1);
          bbox[3] = Math.max(bbox[3], bbox[1] + 0.1);
        }
        
        return {
          label: label,
          confidence: annotation.score,
          bbox: bbox,
          category: category,
          raw_label: annotation.name,
          source: 'google_vision',
          vertices: processedVertices
        };
      })
      .sort((a, b) => b.confidence - a.confidence);
  }

  normalizeGoogleVisionLabel(googleLabel) {
    const lowerLabel = googleLabel.toLowerCase();
    // MINIMAL mapping - mostly just return the original label
    return this.GOOGLE_VISION_LABEL_MAPPING[lowerLabel] || lowerLabel;
  }

  getObjectCategory(label) {
    const lowerLabel = label.toLowerCase();
    for (const [category, items] of Object.entries(this.OBJECT_CATEGORIES)) {
      if (items.some(item => lowerLabel.includes(item) || item.includes(lowerLabel))) {
        return category;
      }
    }
    return "other";
  }

  getModelInfo() {
    return {
      type: 'Google Cloud Vision API',
      accuracy: 'High (Google\'s trained models)',
      cost: '$1.50 per 1000 requests (first 1000/month free)',
      source: this.apiKey ? 'Google Cloud Vision API' : 'API Key Missing',
      isLoaded: this.isInitialized,
      platform: Platform.OS,
      status: this.isInitialized ? 'Ready' : 'Initializing...',
      apiEndpoint: 'https://vision.googleapis.com/v1/images:annotate',
      features: [
        '✅ Google\'s state-of-the-art object detection',
        '✅ Real-time API calls',
        '✅ Supports 1000+ object types',
        '✅ Works in Expo managed workflow',
        '✅ No large model downloads',
        '✅ Preserves detailed labels',
        '🚀 Optimized image compression',
        '⚡ Faster processing with smaller images',
        '💰 Pay-per-use pricing after free tier',
        this.apiKey ? '✅ API key configured' : '❌ API key missing'
      ]
    };
  }

  dispose() {
    this.isInitialized = false;
  }
}

=======
import * as FileSystem from 'expo-file-system';
import { Platform, Image } from 'react-native';
import Constants from 'expo-constants';
import { manipulateAsync } from 'expo-image-manipulator';

class ObjectDetectionService {
  constructor() {
    this.isInitialized = false;
        this.apiKey = null;
    
    this.OBJECT_CATEGORIES = {
            "food": ["apple", "banana", "orange", "pizza", "burger", "cake", "coffee", "wine", "cup", "bowl", "bottle", "sandwich", "bread"],
      "electronics": ["laptop", "cell phone", "tv", "keyboard", "mouse", "tablet", "camera", "headphones", "speaker"],
      "furniture": ["chair", "couch", "table", "bed", "desk", "bookshelf"],
      "clothing": ["shirt", "pants", "shoes", "hat", "jacket", "dress", "tie"],
      "transportation": ["car", "bus", "bicycle", "motorcycle", "train", "airplane", "boat"],
      "animals": ["dog", "cat", "bird", "horse", "cow", "sheep", "elephant", "lion"],
      "household": ["book", "pen", "scissors", "clock", "lamp", "mirror", "vase", "remote"],
      "sports": ["ball", "tennis racket", "bicycle", "skateboard", "football", "basketball", "baseball"]
    };

        this.GOOGLE_VISION_LABEL_MAPPING = {
      'mobile phone': 'cell phone',
      'smartphone': 'cell phone', 
      'telephone': 'cell phone',
      'computer': 'laptop',
      'laptop computer': 'laptop',
      'television': 'tv',
      'television set': 'tv',
      'computer monitor': 'tv',
      'computer mouse': 'mouse',
      'computer keyboard': 'keyboard',
      'remote control': 'remote',
      'drinking glass': 'cup',
      'coffee cup': 'cup',
      'tea cup': 'cup',
      'wine glass': 'wine glass',
      'water bottle': 'bottle',
      'plastic bottle': 'bottle',
      'glass bottle': 'bottle',
      'armchair': 'chair',
      'office chair': 'chair',
      'sofa': 'couch',
      'table': 'dining table',
      'desk': 'dining table',
      'automobile': 'car',
      'vehicle': 'car',
      'ball': 'sports ball',
      'football': 'sports ball',
      'basketball': 'sports ball',
      'tennis ball': 'sports ball',
      'baseball': 'sports ball',
      'soccer ball': 'sports ball',
      'plate': 'bowl',
      'plant': 'potted plant',
      'houseplant': 'potted plant'
    };
  }

  // Add this method after the constructor
  async resizeImage(imageUri, maxDimension = 1024) {
    try {
      // Get image dimensions
      const imageInfo = await new Promise((resolve, reject) => {
        Image.getSize(imageUri, (width, height) => {
          resolve({ width, height });
        }, reject);
      });

      const { width, height } = imageInfo;
      
      // Check if resize is needed
      if (width <= maxDimension && height <= maxDimension) {
        // No resize needed, return original base64
        return await FileSystem.readAsStringAsync(imageUri, {
          encoding: FileSystem.EncodingType.Base64,
        });
      }

      // Calculate new dimensions
      let newWidth, newHeight;
      if (width > height) {
        newWidth = maxDimension;
        newHeight = Math.floor((height / width) * maxDimension);
      } else {
        newHeight = maxDimension;
        newWidth = Math.floor((width / height) * maxDimension);
      }

      // For Expo, we need to use ImageManipulator
      // First, import it at the top of the file
      const { manipulateAsync } = require('expo-image-manipulator');
      
      const resizedImage = await manipulateAsync(
        imageUri,
        [{ resize: { width: newWidth, height: newHeight } }],
        { compress: 0.8, format: 'jpeg', base64: true }
      );

      return resizedImage.base64;
    } catch (error) {
      console.error('Image resize error:', error);
      // Fallback to original
      return await FileSystem.readAsStringAsync(imageUri, {
        encoding: FileSystem.EncodingType.Base64,
      });
    }
  }

  GOOGLE_VISION_API_URL = 'https://vision.googleapis.com/v1/images:annotate';
  async initialize() {
    if (this.isInitialized) return true;
    
    try {
      // Load API key from multiple sources
      this.apiKey = await this.getSecureApiKey();
      
      if (!this.apiKey) {
        console.error('❌ Google Vision API key not found!');
        throw new Error('Google Vision API key is required. Please set GOOGLE_CLOUD_VISION_API_KEY in your environment.');
      }
      this.isInitialized = true;
      return true;
      
    } catch (error) {
      console.error('❌ Google Vision initialization failed:', error);
      throw error;
    }
  }

  async getSecureApiKey() {
    // Method 1: Try Expo Constants extra field
    if (Constants.expoConfig?.extra?.googleVisionApiKey) {
      return Constants.expoConfig.extra.googleVisionApiKey;
    }

    // Method 2: Try manifest extra field (older Expo versions)
    if (Constants.manifest?.extra?.googleVisionApiKey) {
      return Constants.manifest.extra.googleVisionApiKey;
    }

    // Method 3: Try environment variables (works in development)
    if (process.env.GOOGLE_CLOUD_VISION_API_KEY) {
      return process.env.GOOGLE_CLOUD_VISION_API_KEY;
    }

    console.log('🔍 No API key found in any source');
    return null;
  }

  async detectObjects(imageUri, confidenceThreshold = 0.5, iouThreshold = 0.45) {
    try {
      if (!this.isInitialized) {
        await this.initialize();
      }
      
      if (!this.apiKey) {
        throw new Error('Google Vision API key not configured. Detection cannot proceed.');
      }
      const startTime = Date.now();
      
      // Resize image before converting to base64
      const base64Image = await this.resizeImage(imageUri, 800); // Reduced from 1024
      
      // Rest of the method remains the same...
      const inferenceStart = Date.now();
      const visionResponse = await this.callGoogleVisionAPI(base64Image);
      const inferenceTime = Date.now() - inferenceStart;
      
      console.log(`🎯 Google Vision API completed in ${inferenceTime}ms`);
      
      // Process results with bounding boxes
      const detections = this.processGoogleVisionResults(visionResponse, confidenceThreshold, imageUri);
      
      const totalTime = Date.now() - startTime;
      console.log(`✅ Detection complete! Found ${detections.length} objects in ${totalTime}ms`);
      
      return detections.map((detection, index) => ({
        ...detection,
        id: `det_${Date.now()}_${index}`,
        timestamp: new Date().toISOString(),
        processing_time_ms: totalTime,
        inference_time_ms: inferenceTime,
        rank: index + 1,
        source: 'google_vision_api'
      }));
      
    } catch (error) {
      console.error('❌ Google Vision detection failed:', error);
      throw error;
    }
  }

  async callGoogleVisionAPI(base64Image) {
    const apiUrl = `https://vision.googleapis.com/v1/images:annotate?key=${this.apiKey}`;
    
    const requestBody = {
      requests: [
        {
          image: {
            content: base64Image
          },
          features: [
            {
              type: 'OBJECT_LOCALIZATION',
              maxResults: 20  // Reduced from 50
            }
          ]
        }
      ]
    };

    // Add timeout
    const controller = new AbortController();
    const timeoutId = setTimeout(() => controller.abort(), 30000); // 30 second timeout

    try {
      const response = await fetch(apiUrl, {
        method: 'POST',
        headers: {
          'Content-Type': 'application/json',
        },
        body: JSON.stringify(requestBody),
        signal: controller.signal
      });

      clearTimeout(timeoutId);

      if (!response.ok) {
        const errorText = await response.text();
        throw new Error(`Google Vision API error: ${response.status} ${response.statusText} - ${errorText}`);
      }

      const result = await response.json();
      
      if (result.responses[0].error) {
        throw new Error(`Google Vision API error: ${result.responses[0].error.message}`);
      }

      return result;
    } catch (error) {
      clearTimeout(timeoutId);
      if (error.name === 'AbortError') {
        throw new Error('Google Vision API request timed out after 30 seconds');
      }
      throw error;
    }
  }

  processGoogleVisionResults(visionResponse, confidenceThreshold, imageUri) {
    const annotations = visionResponse.responses[0].localizedObjectAnnotations || [];
    
    console.log(`🔍 Processing ${annotations.length} detections from Google Vision`);
    
    return annotations
      .filter(annotation => annotation.score >= confidenceThreshold)
      .map((annotation, idx) => {
        const label = this.normalizeGoogleVisionLabel(annotation.name);
        const category = this.getObjectCategory(label);
        
        // Get vertices and handle undefined values
        const vertices = annotation.boundingPoly.normalizedVertices;
        
        // Process each vertex, replacing undefined with appropriate defaults
        const processedVertices = [];
        for (let i = 0; i < vertices.length; i++) {
          const vertex = vertices[i];
          const x = vertex.x !== undefined ? vertex.x : (i === 0 || i === 3) ? 0 : 1;
          const y = vertex.y !== undefined ? vertex.y : (i === 0 || i === 1) ? 0 : 1;
          processedVertices.push({ x, y });
        }
       
        // Calculate bounding box from processed vertices
        const xValues = processedVertices.map(v => v.x);
        const yValues = processedVertices.map(v => v.y);
        
        const bbox = [
          Math.min(...xValues),  // left
          Math.min(...yValues),  // top
          Math.max(...xValues),  // right
          Math.max(...yValues)   // bottom
        ];
        
        // Validate bbox
        if (bbox[2] <= bbox[0] || bbox[3] <= bbox[1]) {
          console.warn(`Invalid bbox for ${label}: [${bbox.join(', ')}]`);
          // Try to fix it
          bbox[2] = Math.max(bbox[2], bbox[0] + 0.1);
          bbox[3] = Math.max(bbox[3], bbox[1] + 0.1);
        }
        
        return {
          label: label,
          confidence: annotation.score,
          bbox: bbox,
          category: category,
          raw_label: annotation.name,
          source: 'google_vision',
          vertices: processedVertices
        };
      })
      .sort((a, b) => b.confidence - a.confidence);
  }

  normalizeGoogleVisionLabel(googleLabel) {
    const lowerLabel = googleLabel.toLowerCase();
    return this.GOOGLE_VISION_LABEL_MAPPING[lowerLabel] || lowerLabel;
  }

  getObjectCategory(label) {
    const lowerLabel = label.toLowerCase();
    for (const [category, items] of Object.entries(this.OBJECT_CATEGORIES)) {
      if (items.includes(lowerLabel)) {
        return category;
      }
    }
    return "other";
  }

  getModelInfo() {
    return {
      type: 'Google Cloud Vision API',
      accuracy: 'High (Google\'s trained models)',
      cost: '$1.50 per 1000 requests (first 1000/month free)',
            source: this.apiKey ? 'Google Cloud Vision API' : 'API Key Missing',
      isLoaded: this.isInitialized,
      platform: Platform.OS,
      status: this.isInitialized ? 'Ready' : 'Initializing...',
      apiEndpoint: 'https://vision.googleapis.com/v1/images:annotate',
      features: [
        '✅ Google\'s state-of-the-art object detection',
        '✅ Real-time API calls',
        '✅ Supports 1000+ object types',
        '✅ Works in Expo managed workflow',
        '✅ No large model downloads',
        '💰 Pay-per-use pricing after free tier',
        this.apiKey ? '✅ API key configured' : '❌ API key missing'
      ]
    };
  }

  dispose() {
    this.isInitialized = false;
  }
}

>>>>>>> 36b85590
export default new ObjectDetectionService();<|MERGE_RESOLUTION|>--- conflicted
+++ resolved
@@ -1,4 +1,3 @@
-<<<<<<< HEAD
 import * as FileSystem from 'expo-file-system';
 import { Platform, Image } from 'react-native';
 import Constants from 'expo-constants';
@@ -224,8 +223,7 @@
       if (!this.apiKey) {
         throw new Error('Google Vision API key not configured. Detection cannot proceed.');
       }
-      
-      console.log('🔍 Starting object detection for:', imageUri);
+
       const startTime = Date.now();
       
       // OPTIMIZED: Smaller image size for faster processing
@@ -324,41 +322,6 @@
       })
       .map((annotation, idx) => {
         let rawLabel = annotation.name.toLowerCase();
-        
-        // ENHANCED GLASSES DETECTION - CRITICAL FIX
-        if (rawLabel === 'cup' || rawLabel === 'drinking glass' || rawLabel === 'glass') {
-          const bbox = annotation.boundingPoly?.normalizedVertices;
-          if (bbox && bbox.length >= 4) {
-            const width = Math.abs(bbox[1].x - bbox[0].x);
-            const height = Math.abs(bbox[2].y - bbox[0].y);
-            const aspectRatio = width / height;
-            const area = width * height;
-            const centerY = (Math.min(...bbox.map(v => v.y || 0)) + Math.max(...bbox.map(v => v.y || 0))) / 2;
-            
-            // ENHANCED glasses detection: small, wide, upper-middle of image
-            if (area < 0.15 && aspectRatio > 1.2 && centerY < 0.65) {
-              console.log(`🔄 GLASSES DETECTED: Converting ${rawLabel} to glasses - area: ${(area * 100).toFixed(1)}%, ratio: ${aspectRatio.toFixed(2)}, centerY: ${centerY.toFixed(2)}`);
-              rawLabel = 'glasses';
-            }
-          }
-        }
-        
-        // ENHANCED TOP/TABLE DETECTION
-        if (rawLabel.includes('table') || rawLabel.includes('desk')) {
-          const bbox = annotation.boundingPoly?.normalizedVertices;
-          if (bbox && bbox.length >= 4) {
-            const width = Math.abs(bbox[1].x - bbox[0].x);
-            const height = Math.abs(bbox[2].y - bbox[0].y);
-            const aspectRatio = width / height;
-            const area = width * height;
-            const centerY = (Math.min(...bbox.map(v => v.y || 0)) + Math.max(...bbox.map(v => v.y || 0))) / 2;
-            
-            // If it's small, tall, and in body area, might be clothing
-            if (area < 0.25 && aspectRatio < 1.2 && centerY < 0.8 && centerY > 0.15) {
-              rawLabel = 'shirt';
-            }
-          }
-        }
         
         // MINIMAL label normalization - preserve most original labels
         const label = this.normalizeGoogleVisionLabel(rawLabel);
@@ -448,352 +411,4 @@
   }
 }
 
-=======
-import * as FileSystem from 'expo-file-system';
-import { Platform, Image } from 'react-native';
-import Constants from 'expo-constants';
-import { manipulateAsync } from 'expo-image-manipulator';
-
-class ObjectDetectionService {
-  constructor() {
-    this.isInitialized = false;
-        this.apiKey = null;
-    
-    this.OBJECT_CATEGORIES = {
-            "food": ["apple", "banana", "orange", "pizza", "burger", "cake", "coffee", "wine", "cup", "bowl", "bottle", "sandwich", "bread"],
-      "electronics": ["laptop", "cell phone", "tv", "keyboard", "mouse", "tablet", "camera", "headphones", "speaker"],
-      "furniture": ["chair", "couch", "table", "bed", "desk", "bookshelf"],
-      "clothing": ["shirt", "pants", "shoes", "hat", "jacket", "dress", "tie"],
-      "transportation": ["car", "bus", "bicycle", "motorcycle", "train", "airplane", "boat"],
-      "animals": ["dog", "cat", "bird", "horse", "cow", "sheep", "elephant", "lion"],
-      "household": ["book", "pen", "scissors", "clock", "lamp", "mirror", "vase", "remote"],
-      "sports": ["ball", "tennis racket", "bicycle", "skateboard", "football", "basketball", "baseball"]
-    };
-
-        this.GOOGLE_VISION_LABEL_MAPPING = {
-      'mobile phone': 'cell phone',
-      'smartphone': 'cell phone', 
-      'telephone': 'cell phone',
-      'computer': 'laptop',
-      'laptop computer': 'laptop',
-      'television': 'tv',
-      'television set': 'tv',
-      'computer monitor': 'tv',
-      'computer mouse': 'mouse',
-      'computer keyboard': 'keyboard',
-      'remote control': 'remote',
-      'drinking glass': 'cup',
-      'coffee cup': 'cup',
-      'tea cup': 'cup',
-      'wine glass': 'wine glass',
-      'water bottle': 'bottle',
-      'plastic bottle': 'bottle',
-      'glass bottle': 'bottle',
-      'armchair': 'chair',
-      'office chair': 'chair',
-      'sofa': 'couch',
-      'table': 'dining table',
-      'desk': 'dining table',
-      'automobile': 'car',
-      'vehicle': 'car',
-      'ball': 'sports ball',
-      'football': 'sports ball',
-      'basketball': 'sports ball',
-      'tennis ball': 'sports ball',
-      'baseball': 'sports ball',
-      'soccer ball': 'sports ball',
-      'plate': 'bowl',
-      'plant': 'potted plant',
-      'houseplant': 'potted plant'
-    };
-  }
-
-  // Add this method after the constructor
-  async resizeImage(imageUri, maxDimension = 1024) {
-    try {
-      // Get image dimensions
-      const imageInfo = await new Promise((resolve, reject) => {
-        Image.getSize(imageUri, (width, height) => {
-          resolve({ width, height });
-        }, reject);
-      });
-
-      const { width, height } = imageInfo;
-      
-      // Check if resize is needed
-      if (width <= maxDimension && height <= maxDimension) {
-        // No resize needed, return original base64
-        return await FileSystem.readAsStringAsync(imageUri, {
-          encoding: FileSystem.EncodingType.Base64,
-        });
-      }
-
-      // Calculate new dimensions
-      let newWidth, newHeight;
-      if (width > height) {
-        newWidth = maxDimension;
-        newHeight = Math.floor((height / width) * maxDimension);
-      } else {
-        newHeight = maxDimension;
-        newWidth = Math.floor((width / height) * maxDimension);
-      }
-
-      // For Expo, we need to use ImageManipulator
-      // First, import it at the top of the file
-      const { manipulateAsync } = require('expo-image-manipulator');
-      
-      const resizedImage = await manipulateAsync(
-        imageUri,
-        [{ resize: { width: newWidth, height: newHeight } }],
-        { compress: 0.8, format: 'jpeg', base64: true }
-      );
-
-      return resizedImage.base64;
-    } catch (error) {
-      console.error('Image resize error:', error);
-      // Fallback to original
-      return await FileSystem.readAsStringAsync(imageUri, {
-        encoding: FileSystem.EncodingType.Base64,
-      });
-    }
-  }
-
-  GOOGLE_VISION_API_URL = 'https://vision.googleapis.com/v1/images:annotate';
-  async initialize() {
-    if (this.isInitialized) return true;
-    
-    try {
-      // Load API key from multiple sources
-      this.apiKey = await this.getSecureApiKey();
-      
-      if (!this.apiKey) {
-        console.error('❌ Google Vision API key not found!');
-        throw new Error('Google Vision API key is required. Please set GOOGLE_CLOUD_VISION_API_KEY in your environment.');
-      }
-      this.isInitialized = true;
-      return true;
-      
-    } catch (error) {
-      console.error('❌ Google Vision initialization failed:', error);
-      throw error;
-    }
-  }
-
-  async getSecureApiKey() {
-    // Method 1: Try Expo Constants extra field
-    if (Constants.expoConfig?.extra?.googleVisionApiKey) {
-      return Constants.expoConfig.extra.googleVisionApiKey;
-    }
-
-    // Method 2: Try manifest extra field (older Expo versions)
-    if (Constants.manifest?.extra?.googleVisionApiKey) {
-      return Constants.manifest.extra.googleVisionApiKey;
-    }
-
-    // Method 3: Try environment variables (works in development)
-    if (process.env.GOOGLE_CLOUD_VISION_API_KEY) {
-      return process.env.GOOGLE_CLOUD_VISION_API_KEY;
-    }
-
-    console.log('🔍 No API key found in any source');
-    return null;
-  }
-
-  async detectObjects(imageUri, confidenceThreshold = 0.5, iouThreshold = 0.45) {
-    try {
-      if (!this.isInitialized) {
-        await this.initialize();
-      }
-      
-      if (!this.apiKey) {
-        throw new Error('Google Vision API key not configured. Detection cannot proceed.');
-      }
-      const startTime = Date.now();
-      
-      // Resize image before converting to base64
-      const base64Image = await this.resizeImage(imageUri, 800); // Reduced from 1024
-      
-      // Rest of the method remains the same...
-      const inferenceStart = Date.now();
-      const visionResponse = await this.callGoogleVisionAPI(base64Image);
-      const inferenceTime = Date.now() - inferenceStart;
-      
-      console.log(`🎯 Google Vision API completed in ${inferenceTime}ms`);
-      
-      // Process results with bounding boxes
-      const detections = this.processGoogleVisionResults(visionResponse, confidenceThreshold, imageUri);
-      
-      const totalTime = Date.now() - startTime;
-      console.log(`✅ Detection complete! Found ${detections.length} objects in ${totalTime}ms`);
-      
-      return detections.map((detection, index) => ({
-        ...detection,
-        id: `det_${Date.now()}_${index}`,
-        timestamp: new Date().toISOString(),
-        processing_time_ms: totalTime,
-        inference_time_ms: inferenceTime,
-        rank: index + 1,
-        source: 'google_vision_api'
-      }));
-      
-    } catch (error) {
-      console.error('❌ Google Vision detection failed:', error);
-      throw error;
-    }
-  }
-
-  async callGoogleVisionAPI(base64Image) {
-    const apiUrl = `https://vision.googleapis.com/v1/images:annotate?key=${this.apiKey}`;
-    
-    const requestBody = {
-      requests: [
-        {
-          image: {
-            content: base64Image
-          },
-          features: [
-            {
-              type: 'OBJECT_LOCALIZATION',
-              maxResults: 20  // Reduced from 50
-            }
-          ]
-        }
-      ]
-    };
-
-    // Add timeout
-    const controller = new AbortController();
-    const timeoutId = setTimeout(() => controller.abort(), 30000); // 30 second timeout
-
-    try {
-      const response = await fetch(apiUrl, {
-        method: 'POST',
-        headers: {
-          'Content-Type': 'application/json',
-        },
-        body: JSON.stringify(requestBody),
-        signal: controller.signal
-      });
-
-      clearTimeout(timeoutId);
-
-      if (!response.ok) {
-        const errorText = await response.text();
-        throw new Error(`Google Vision API error: ${response.status} ${response.statusText} - ${errorText}`);
-      }
-
-      const result = await response.json();
-      
-      if (result.responses[0].error) {
-        throw new Error(`Google Vision API error: ${result.responses[0].error.message}`);
-      }
-
-      return result;
-    } catch (error) {
-      clearTimeout(timeoutId);
-      if (error.name === 'AbortError') {
-        throw new Error('Google Vision API request timed out after 30 seconds');
-      }
-      throw error;
-    }
-  }
-
-  processGoogleVisionResults(visionResponse, confidenceThreshold, imageUri) {
-    const annotations = visionResponse.responses[0].localizedObjectAnnotations || [];
-    
-    console.log(`🔍 Processing ${annotations.length} detections from Google Vision`);
-    
-    return annotations
-      .filter(annotation => annotation.score >= confidenceThreshold)
-      .map((annotation, idx) => {
-        const label = this.normalizeGoogleVisionLabel(annotation.name);
-        const category = this.getObjectCategory(label);
-        
-        // Get vertices and handle undefined values
-        const vertices = annotation.boundingPoly.normalizedVertices;
-        
-        // Process each vertex, replacing undefined with appropriate defaults
-        const processedVertices = [];
-        for (let i = 0; i < vertices.length; i++) {
-          const vertex = vertices[i];
-          const x = vertex.x !== undefined ? vertex.x : (i === 0 || i === 3) ? 0 : 1;
-          const y = vertex.y !== undefined ? vertex.y : (i === 0 || i === 1) ? 0 : 1;
-          processedVertices.push({ x, y });
-        }
-       
-        // Calculate bounding box from processed vertices
-        const xValues = processedVertices.map(v => v.x);
-        const yValues = processedVertices.map(v => v.y);
-        
-        const bbox = [
-          Math.min(...xValues),  // left
-          Math.min(...yValues),  // top
-          Math.max(...xValues),  // right
-          Math.max(...yValues)   // bottom
-        ];
-        
-        // Validate bbox
-        if (bbox[2] <= bbox[0] || bbox[3] <= bbox[1]) {
-          console.warn(`Invalid bbox for ${label}: [${bbox.join(', ')}]`);
-          // Try to fix it
-          bbox[2] = Math.max(bbox[2], bbox[0] + 0.1);
-          bbox[3] = Math.max(bbox[3], bbox[1] + 0.1);
-        }
-        
-        return {
-          label: label,
-          confidence: annotation.score,
-          bbox: bbox,
-          category: category,
-          raw_label: annotation.name,
-          source: 'google_vision',
-          vertices: processedVertices
-        };
-      })
-      .sort((a, b) => b.confidence - a.confidence);
-  }
-
-  normalizeGoogleVisionLabel(googleLabel) {
-    const lowerLabel = googleLabel.toLowerCase();
-    return this.GOOGLE_VISION_LABEL_MAPPING[lowerLabel] || lowerLabel;
-  }
-
-  getObjectCategory(label) {
-    const lowerLabel = label.toLowerCase();
-    for (const [category, items] of Object.entries(this.OBJECT_CATEGORIES)) {
-      if (items.includes(lowerLabel)) {
-        return category;
-      }
-    }
-    return "other";
-  }
-
-  getModelInfo() {
-    return {
-      type: 'Google Cloud Vision API',
-      accuracy: 'High (Google\'s trained models)',
-      cost: '$1.50 per 1000 requests (first 1000/month free)',
-            source: this.apiKey ? 'Google Cloud Vision API' : 'API Key Missing',
-      isLoaded: this.isInitialized,
-      platform: Platform.OS,
-      status: this.isInitialized ? 'Ready' : 'Initializing...',
-      apiEndpoint: 'https://vision.googleapis.com/v1/images:annotate',
-      features: [
-        '✅ Google\'s state-of-the-art object detection',
-        '✅ Real-time API calls',
-        '✅ Supports 1000+ object types',
-        '✅ Works in Expo managed workflow',
-        '✅ No large model downloads',
-        '💰 Pay-per-use pricing after free tier',
-        this.apiKey ? '✅ API key configured' : '❌ API key missing'
-      ]
-    };
-  }
-
-  dispose() {
-    this.isInitialized = false;
-  }
-}
-
->>>>>>> 36b85590
 export default new ObjectDetectionService();