--- conflicted
+++ resolved
@@ -1,369 +1,301 @@
-import * as FileSystem from 'expo-file-system';
-import { Platform } from 'react-native';
-import Constants from 'expo-constants';
-
-class ObjectDetectionService {
-  constructor() {
-    this.isInitialized = false;
-    this.apiKey = null;
-    
-    this.OBJECT_CATEGORIES = {
-      "food": ["apple", "banana", "orange", "pizza", "burger", "cake", "coffee", "wine", "cup", "bowl", "bottle", "sandwich", "bread"],
-      "electronics": ["laptop", "cell phone", "tv", "keyboard", "mouse", "tablet", "camera", "headphones", "speaker"],
-      "furniture": ["chair", "couch", "table", "bed", "desk", "bookshelf"],
-      "clothing": ["shirt", "pants", "shoes", "hat", "jacket", "dress", "tie"],
-      "transportation": ["car", "bus", "bicycle", "motorcycle", "train", "airplane", "boat"],
-      "animals": ["dog", "cat", "bird", "horse", "cow", "sheep", "elephant", "lion"],
-      "household": ["book", "pen", "scissors", "clock", "lamp", "mirror", "vase", "remote"],
-      "sports": ["ball", "tennis racket", "bicycle", "skateboard", "football", "basketball", "baseball"]
-    };
-
-    this.GOOGLE_VISION_LABEL_MAPPING = {
-      'mobile phone': 'cell phone',
-      'smartphone': 'cell phone', 
-      'telephone': 'cell phone',
-      'computer': 'laptop',
-      'laptop computer': 'laptop',
-      'television': 'tv',
-      'television set': 'tv',
-      'computer monitor': 'tv',
-      'computer mouse': 'mouse',
-      'computer keyboard': 'keyboard',
-      'remote control': 'remote',
-      'drinking glass': 'cup',
-      'coffee cup': 'cup',
-      'tea cup': 'cup',
-      'wine glass': 'wine glass',
-      'water bottle': 'bottle',
-      'plastic bottle': 'bottle',
-      'glass bottle': 'bottle',
-      'armchair': 'chair',
-      'office chair': 'chair',
-      'sofa': 'couch',
-      'table': 'dining table',
-      'desk': 'dining table',
-      'automobile': 'car',
-      'vehicle': 'car',
-      'ball': 'sports ball',
-      'football': 'sports ball',
-      'basketball': 'sports ball',
-      'tennis ball': 'sports ball',
-      'baseball': 'sports ball',
-      'soccer ball': 'sports ball',
-      'plate': 'bowl',
-      'plant': 'potted plant',
-      'houseplant': 'potted plant'
-    };
-  }
-
-  async initialize() {
-    if (this.isInitialized) return true;
-    
-    try {
-      console.log('🚀 Initializing Google Vision Object Detection...');
-      
-      // Load API key from multiple sources
-      this.apiKey = await this.getSecureApiKey();
-      
-      console.log('🔐 API Key loaded:', this.apiKey ? 'Yes (hidden)' : 'No');
-      
-      if (!this.apiKey) {
-        console.error('❌ Google Vision API key not found!');
-        throw new Error('Google Vision API key is required. Please set GOOGLE_CLOUD_VISION_API_KEY in your environment.');
-      }
-      
-<<<<<<< HEAD
-      console.log('✅ Google Vision API key loaded successfully');
-=======
-      console.log('✅ Google Vision API key loaded securely from environment');
->>>>>>> 103ca79c
-      this.isInitialized = true;
-      console.log('✅ Google Vision Object Detection Service ready');
-      return true;
-      
-    } catch (error) {
-      console.error('❌ Google Vision initialization failed:', error);
-<<<<<<< HEAD
-      throw error;
-=======
-      throw error; // Don't catch - let the app handle the error
->>>>>>> 103ca79c
-    }
-  }
-
-  async getSecureApiKey() {
-    // Method 1: Try Expo Constants extra field
-    if (Constants.expoConfig?.extra?.googleVisionApiKey) {
-      console.log('🔐 Using API key from app.json extra field');
-      return Constants.expoConfig.extra.googleVisionApiKey;
-    }
-
-    // Method 2: Try manifest extra field (older Expo versions)
-    if (Constants.manifest?.extra?.googleVisionApiKey) {
-      console.log('🔐 Using API key from manifest extra field');
-      return Constants.manifest.extra.googleVisionApiKey;
-    }
-
-    // Method 3: Try environment variables (works in development)
-    if (process.env.GOOGLE_CLOUD_VISION_API_KEY) {
-      console.log('🔐 Using API key from environment variable');
-      return process.env.GOOGLE_CLOUD_VISION_API_KEY;
-    }
-
-    // Method 4: For development only - hardcoded key (REMOVE IN PRODUCTION)
-    // Uncomment and add your key here for testing:
-    // return 'YOUR_API_KEY_HERE';
-
-<<<<<<< HEAD
-    console.log('🔍 No API key found in any source');
-    return null;
-=======
-    console.log('🔍 No secure API key found in environment');
-    return null; // No API key found
->>>>>>> 103ca79c
-  }
-
-  async detectObjects(imageUri, confidenceThreshold = 0.5, iouThreshold = 0.45) {
-    try {
-      if (!this.isInitialized) {
-        await this.initialize();
-      }
-      
-<<<<<<< HEAD
-      if (!this.apiKey) {
-        throw new Error('Google Vision API key not configured. Detection cannot proceed.');
-=======
-      console.log('🔍 Starting Google Vision object detection...');
-      const startTime = Date.now();
-      
-      // Require API key - no fallback
-      if (!this.apiKey) {
-        throw new Error('Google Vision API key not configured. Please check your environment variables.');
->>>>>>> 103ca79c
-      }
-      
-      console.log('🔍 Starting Google Vision object detection...');
-      const startTime = Date.now();
-      
-      // Convert image to base64
-      console.log('🖼️ Converting image to base64...');
-      const base64Image = await FileSystem.readAsStringAsync(imageUri, {
-        encoding: FileSystem.EncodingType.Base64,
-      });
-      
-      // Call Google Vision API
-      console.log('⚡ Calling Google Vision API...');
-      const inferenceStart = Date.now();
-      const visionResponse = await this.callGoogleVisionAPI(base64Image);
-      const inferenceTime = Date.now() - inferenceStart;
-      
-      console.log(`🎯 Google Vision API completed in ${inferenceTime}ms`);
-      
-      // Process results with bounding boxes
-      const detections = this.processGoogleVisionResults(visionResponse, confidenceThreshold, imageUri);
-      
-      const totalTime = Date.now() - startTime;
-      console.log(`✅ Detection complete! Found ${detections.length} objects in ${totalTime}ms`);
-      
-      return detections.map((detection, index) => ({
-        ...detection,
-        id: `det_${Date.now()}_${index}`,
-        timestamp: new Date().toISOString(),
-        processing_time_ms: totalTime,
-        inference_time_ms: inferenceTime,
-        rank: index + 1,
-        source: 'google_vision_api'
-      }));
-      
-    } catch (error) {
-      console.error('❌ Google Vision detection failed:', error);
-<<<<<<< HEAD
-      throw error;
-=======
-      throw error; // Don't provide fallback - let the app handle the error
->>>>>>> 103ca79c
-    }
-  }
-
-  async callGoogleVisionAPI(base64Image) {
-    const apiUrl = `https://vision.googleapis.com/v1/images:annotate?key=${this.apiKey}`;
-    
-    const requestBody = {
-      requests: [
-        {
-          image: {
-            content: base64Image
-          },
-          features: [
-            {
-              type: 'OBJECT_LOCALIZATION',
-              maxResults: 50
-            }
-          ]
-        }
-      ]
-    };
-
-    const response = await fetch(apiUrl, {
-      method: 'POST',
-      headers: {
-        'Content-Type': 'application/json',
-      },
-      body: JSON.stringify(requestBody)
-    });
-
-    if (!response.ok) {
-      const errorText = await response.text();
-      throw new Error(`Google Vision API error: ${response.status} ${response.statusText} - ${errorText}`);
-    }
-
-    const result = await response.json();
-    
-    if (result.responses[0].error) {
-      throw new Error(`Google Vision API error: ${result.responses[0].error.message}`);
-    }
-
-    return result;
-  }
-
-<<<<<<< HEAD
-  processGoogleVisionResults(visionResponse, confidenceThreshold, imageUri) {
-    const annotations = visionResponse.responses[0].localizedObjectAnnotations || [];
-    
-    console.log(`🔍 Processing ${annotations.length} detections from Google Vision`);
-    
-    return annotations
-      .filter(annotation => annotation.score >= confidenceThreshold)
-      .map((annotation, idx) => {
-        const label = this.normalizeGoogleVisionLabel(annotation.name);
-        const category = this.getObjectCategory(label);
-        
-        // Get vertices and handle undefined values
-        const vertices = annotation.boundingPoly.normalizedVertices;
-        
-        // Process each vertex, replacing undefined with appropriate defaults
-        const processedVertices = [];
-        for (let i = 0; i < vertices.length; i++) {
-          const vertex = vertices[i];
-          const x = vertex.x !== undefined ? vertex.x : (i === 0 || i === 3) ? 0 : 1;
-          const y = vertex.y !== undefined ? vertex.y : (i === 0 || i === 1) ? 0 : 1;
-          processedVertices.push({ x, y });
-        }
-       
-        // Calculate bounding box from processed vertices
-        const xValues = processedVertices.map(v => v.x);
-        const yValues = processedVertices.map(v => v.y);
-        
-        const bbox = [
-          Math.min(...xValues),  // left
-          Math.min(...yValues),  // top
-          Math.max(...xValues),  // right
-          Math.max(...yValues)   // bottom
-        ];
-        
-        // Validate bbox
-        if (bbox[2] <= bbox[0] || bbox[3] <= bbox[1]) {
-          console.warn(`Invalid bbox for ${label}: [${bbox.join(', ')}]`);
-          // Try to fix it
-          bbox[2] = Math.max(bbox[2], bbox[0] + 0.1);
-          bbox[3] = Math.max(bbox[3], bbox[1] + 0.1);
-        }
-        
-=======
-  processGoogleVisionResults(visionResponse, confidenceThreshold) {
-    const annotations = visionResponse.responses[0].localizedObjectAnnotations || [];
-    
-    return annotations
-      .filter(annotation => annotation.score >= confidenceThreshold)
-      .map(annotation => {
-        const label = this.normalizeGoogleVisionLabel(annotation.name);
-        const category = this.getObjectCategory(label);
-        
-        // Convert normalized vertices to bbox
-        const bbox = this.convertVertexArrayToBbox(annotation.boundingPoly.normalizedVertices);
-        
->>>>>>> 103ca79c
-        return {
-          label: label,
-          confidence: annotation.score,
-          bbox: bbox,
-          category: category,
-          raw_label: annotation.name,
-<<<<<<< HEAD
-          source: 'google_vision',
-          vertices: processedVertices
-=======
-          source: 'google_vision'
->>>>>>> 103ca79c
-        };
-      })
-      .sort((a, b) => b.confidence - a.confidence);
-  }
-
-  normalizeGoogleVisionLabel(googleLabel) {
-    const lowerLabel = googleLabel.toLowerCase();
-    return this.GOOGLE_VISION_LABEL_MAPPING[lowerLabel] || lowerLabel;
-  }
-
-<<<<<<< HEAD
-=======
-  convertVertexArrayToBbox(vertices, imageWidth = 1, imageHeight = 1) {
-    if (!vertices || vertices.length === 0) {
-      return [0, 0, 1, 1];
-    }
-    
-    const xCoords = vertices.map(v => v.x * imageWidth);
-    const yCoords = vertices.map(v => v.y * imageHeight);
-    
-    return [
-      Math.min(...xCoords),
-      Math.min(...yCoords),
-      Math.max(...xCoords),
-      Math.max(...yCoords)
-    ];
-  }
-
->>>>>>> 103ca79c
-  getObjectCategory(label) {
-    const lowerLabel = label.toLowerCase();
-    for (const [category, items] of Object.entries(this.OBJECT_CATEGORIES)) {
-      if (items.includes(lowerLabel)) {
-        return category;
-      }
-    }
-    return "other";
-  }
-
-  getModelInfo() {
-    return {
-      type: 'Google Cloud Vision API',
-      accuracy: 'High (Google\'s trained models)',
-      cost: '$1.50 per 1000 requests (first 1000/month free)',
-      source: this.apiKey ? 'Google Cloud Vision API' : 'API Key Missing',
-      isLoaded: this.isInitialized,
-      platform: Platform.OS,
-      status: this.isInitialized ? 'Ready' : 'Initializing...',
-      apiEndpoint: 'https://vision.googleapis.com/v1/images:annotate',
-      features: [
-        '✅ Google\'s state-of-the-art object detection',
-        '✅ Real-time API calls',
-        '✅ Supports 1000+ object types',
-        '✅ Works in Expo managed workflow',
-        '✅ No large model downloads',
-        '💰 Pay-per-use pricing after free tier',
-<<<<<<< HEAD
-        this.apiKey ? '✅ API key configured' : '❌ API key missing'
-=======
-        this.apiKey ? '✅ API key configured securely' : '❌ API key missing - detection will fail'
->>>>>>> 103ca79c
-      ]
-    };
-  }
-
-  dispose() {
-    this.isInitialized = false;
-    console.log('🧹 Google Vision Object Detection Service disposed');
-  }
-}
-
+import * as FileSystem from 'expo-file-system';
+import { Platform } from 'react-native';
+import Constants from 'expo-constants';
+
+class ObjectDetectionService {
+  constructor() {
+    this.isInitialized = false;
+        this.apiKey = null;
+    
+    this.OBJECT_CATEGORIES = {
+            "food": ["apple", "banana", "orange", "pizza", "burger", "cake", "coffee", "wine", "cup", "bowl", "bottle", "sandwich", "bread"],
+      "electronics": ["laptop", "cell phone", "tv", "keyboard", "mouse", "tablet", "camera", "headphones", "speaker"],
+      "furniture": ["chair", "couch", "table", "bed", "desk", "bookshelf"],
+      "clothing": ["shirt", "pants", "shoes", "hat", "jacket", "dress", "tie"],
+      "transportation": ["car", "bus", "bicycle", "motorcycle", "train", "airplane", "boat"],
+      "animals": ["dog", "cat", "bird", "horse", "cow", "sheep", "elephant", "lion"],
+      "household": ["book", "pen", "scissors", "clock", "lamp", "mirror", "vase", "remote"],
+      "sports": ["ball", "tennis racket", "bicycle", "skateboard", "football", "basketball", "baseball"]
+    };
+
+        this.GOOGLE_VISION_LABEL_MAPPING = {
+      'mobile phone': 'cell phone',
+      'smartphone': 'cell phone', 
+      'telephone': 'cell phone',
+      'computer': 'laptop',
+      'laptop computer': 'laptop',
+      'television': 'tv',
+      'television set': 'tv',
+      'computer monitor': 'tv',
+      'computer mouse': 'mouse',
+      'computer keyboard': 'keyboard',
+      'remote control': 'remote',
+      'drinking glass': 'cup',
+      'coffee cup': 'cup',
+      'tea cup': 'cup',
+      'wine glass': 'wine glass',
+      'water bottle': 'bottle',
+      'plastic bottle': 'bottle',
+      'glass bottle': 'bottle',
+      'armchair': 'chair',
+      'office chair': 'chair',
+      'sofa': 'couch',
+      'table': 'dining table',
+      'desk': 'dining table',
+      'automobile': 'car',
+      'vehicle': 'car',
+      'ball': 'sports ball',
+      'football': 'sports ball',
+      'basketball': 'sports ball',
+      'tennis ball': 'sports ball',
+      'baseball': 'sports ball',
+      'soccer ball': 'sports ball',
+      'plate': 'bowl',
+      'plant': 'potted plant',
+      'houseplant': 'potted plant'
+    };
+  }
+
+  async initialize() {
+    if (this.isInitialized) return true;
+    
+    try {
+      console.log('🚀 Initializing Google Vision Object Detection...');
+      
+      // Load API key from multiple sources
+      this.apiKey = await this.getSecureApiKey();
+      
+      console.log('🔐 API Key loaded:', this.apiKey ? 'Yes (hidden)' : 'No');
+      
+      if (!this.apiKey) {
+        console.error('❌ Google Vision API key not found!');
+        throw new Error('Google Vision API key is required. Please set GOOGLE_CLOUD_VISION_API_KEY in your environment.');
+      }
+      
+      console.log('✅ Google Vision API key loaded successfully');
+      this.isInitialized = true;
+      console.log('✅ Google Vision Object Detection Service ready');
+      return true;
+      
+    } catch (error) {
+      console.error('❌ Google Vision initialization failed:', error);
+      throw error;
+    }
+  }
+
+  async getSecureApiKey() {
+    // Method 1: Try Expo Constants extra field
+    if (Constants.expoConfig?.extra?.googleVisionApiKey) {
+      console.log('🔐 Using API key from app.json extra field');
+      return Constants.expoConfig.extra.googleVisionApiKey;
+    }
+
+    // Method 2: Try manifest extra field (older Expo versions)
+    if (Constants.manifest?.extra?.googleVisionApiKey) {
+      console.log('🔐 Using API key from manifest extra field');
+      return Constants.manifest.extra.googleVisionApiKey;
+    }
+
+    // Method 3: Try environment variables (works in development)
+    if (process.env.GOOGLE_CLOUD_VISION_API_KEY) {
+      console.log('🔐 Using API key from environment variable');
+      return process.env.GOOGLE_CLOUD_VISION_API_KEY;
+    }
+
+    // Method 4: For development only - hardcoded key (REMOVE IN PRODUCTION)
+    // Uncomment and add your key here for testing:
+    // return 'YOUR_API_KEY_HERE';
+
+    console.log('🔍 No API key found in any source');
+    return null;
+  }
+
+  async detectObjects(imageUri, confidenceThreshold = 0.5, iouThreshold = 0.45) {
+    try {
+      if (!this.isInitialized) {
+        await this.initialize();
+      }
+      
+      if (!this.apiKey) {
+        throw new Error('Google Vision API key not configured. Detection cannot proceed.');
+      }
+      
+      console.log('🔍 Starting Google Vision object detection...');
+      const startTime = Date.now();
+      
+      // Convert image to base64
+      console.log('🖼️ Converting image to base64...');
+      const base64Image = await FileSystem.readAsStringAsync(imageUri, {
+        encoding: FileSystem.EncodingType.Base64,
+      });
+      
+      // Call Google Vision API
+      console.log('⚡ Calling Google Vision API...');
+      const inferenceStart = Date.now();
+      const visionResponse = await this.callGoogleVisionAPI(base64Image);
+      const inferenceTime = Date.now() - inferenceStart;
+      
+      console.log(`🎯 Google Vision API completed in ${inferenceTime}ms`);
+      
+      // Process results with bounding boxes
+      const detections = this.processGoogleVisionResults(visionResponse, confidenceThreshold, imageUri);
+      
+      const totalTime = Date.now() - startTime;
+      console.log(`✅ Detection complete! Found ${detections.length} objects in ${totalTime}ms`);
+      
+      return detections.map((detection, index) => ({
+        ...detection,
+        id: `det_${Date.now()}_${index}`,
+        timestamp: new Date().toISOString(),
+        processing_time_ms: totalTime,
+        inference_time_ms: inferenceTime,
+        rank: index + 1,
+        source: 'google_vision_api'
+      }));
+      
+    } catch (error) {
+      console.error('❌ Google Vision detection failed:', error);
+      throw error;
+    }
+  }
+
+  async callGoogleVisionAPI(base64Image) {
+    const apiUrl = `https://vision.googleapis.com/v1/images:annotate?key=${this.apiKey}`;
+    
+    const requestBody = {
+      requests: [
+        {
+          image: {
+            content: base64Image
+          },
+          features: [
+            {
+              type: 'OBJECT_LOCALIZATION',
+              maxResults: 50
+            }
+          ]
+        }
+      ]
+    };
+
+    const response = await fetch(apiUrl, {
+      method: 'POST',
+      headers: {
+        'Content-Type': 'application/json',
+      },
+      body: JSON.stringify(requestBody)
+    });
+
+    if (!response.ok) {
+            const errorText = await response.text();
+      throw new Error(`Google Vision API error: ${response.status} ${response.statusText} - ${errorText}`);
+    }
+
+    const result = await response.json();
+    
+    if (result.responses[0].error) {
+      throw new Error(`Google Vision API error: ${result.responses[0].error.message}`);
+    }
+
+        return result;
+  }
+
+  processGoogleVisionResults(visionResponse, confidenceThreshold, imageUri) {
+    const annotations = visionResponse.responses[0].localizedObjectAnnotations || [];
+    
+    console.log(`🔍 Processing ${annotations.length} detections from Google Vision`);
+    
+    return annotations
+      .filter(annotation => annotation.score >= confidenceThreshold)
+      .map((annotation, idx) => {
+        const label = this.normalizeGoogleVisionLabel(annotation.name);
+        const category = this.getObjectCategory(label);
+        
+        // Get vertices and handle undefined values
+        const vertices = annotation.boundingPoly.normalizedVertices;
+        
+        // Process each vertex, replacing undefined with appropriate defaults
+        const processedVertices = [];
+        for (let i = 0; i < vertices.length; i++) {
+          const vertex = vertices[i];
+          const x = vertex.x !== undefined ? vertex.x : (i === 0 || i === 3) ? 0 : 1;
+          const y = vertex.y !== undefined ? vertex.y : (i === 0 || i === 1) ? 0 : 1;
+          processedVertices.push({ x, y });
+        }
+       
+        // Calculate bounding box from processed vertices
+        const xValues = processedVertices.map(v => v.x);
+        const yValues = processedVertices.map(v => v.y);
+        
+        const bbox = [
+          Math.min(...xValues),  // left
+          Math.min(...yValues),  // top
+          Math.max(...xValues),  // right
+          Math.max(...yValues)   // bottom
+        ];
+        
+        // Validate bbox
+        if (bbox[2] <= bbox[0] || bbox[3] <= bbox[1]) {
+          console.warn(`Invalid bbox for ${label}: [${bbox.join(', ')}]`);
+          // Try to fix it
+          bbox[2] = Math.max(bbox[2], bbox[0] + 0.1);
+          bbox[3] = Math.max(bbox[3], bbox[1] + 0.1);
+        }
+        
+        return {
+          label: label,
+          confidence: annotation.score,
+          bbox: bbox,
+          category: category,
+          raw_label: annotation.name,
+          source: 'google_vision',
+          vertices: processedVertices
+        };
+      })
+      .sort((a, b) => b.confidence - a.confidence);
+  }
+
+  normalizeGoogleVisionLabel(googleLabel) {
+    const lowerLabel = googleLabel.toLowerCase();
+    return this.GOOGLE_VISION_LABEL_MAPPING[lowerLabel] || lowerLabel;
+  }
+
+  getObjectCategory(label) {
+    const lowerLabel = label.toLowerCase();
+    for (const [category, items] of Object.entries(this.OBJECT_CATEGORIES)) {
+      if (items.includes(lowerLabel)) {
+        return category;
+      }
+    }
+    return "other";
+  }
+
+  getModelInfo() {
+    return {
+      type: 'Google Cloud Vision API',
+      accuracy: 'High (Google\'s trained models)',
+      cost: '$1.50 per 1000 requests (first 1000/month free)',
+            source: this.apiKey ? 'Google Cloud Vision API' : 'API Key Missing',
+      isLoaded: this.isInitialized,
+      platform: Platform.OS,
+      status: this.isInitialized ? 'Ready' : 'Initializing...',
+      apiEndpoint: 'https://vision.googleapis.com/v1/images:annotate',
+      features: [
+        '✅ Google\'s state-of-the-art object detection',
+        '✅ Real-time API calls',
+        '✅ Supports 1000+ object types',
+        '✅ Works in Expo managed workflow',
+        '✅ No large model downloads',
+        '💰 Pay-per-use pricing after free tier',
+        this.apiKey ? '✅ API key configured' : '❌ API key missing'
+      ]
+    };
+  }
+
+  dispose() {
+    this.isInitialized = false;
+    console.log('🧹 Google Vision Object Detection Service disposed');
+  }
+}
+
 export default new ObjectDetectionService();