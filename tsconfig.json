--- conflicted
+++ resolved
@@ -11,13 +11,8 @@
     "forceConsistentCasingInFileNames": true,
     "noEmit": true,
     "esModuleInterop": true,
-<<<<<<< HEAD
     "module": "Node16",
     "moduleResolution": "node16",
-=======
-    "module": "esnext",
-    "moduleResolution": "bundler",
->>>>>>> 798a0f2f
     "resolveJsonModule": true,
     "isolatedModules": true,
     "jsx": "react-jsx",
